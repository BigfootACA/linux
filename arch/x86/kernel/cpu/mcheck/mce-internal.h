#ifndef __X86_MCE_INTERNAL_H__
#define __X86_MCE_INTERNAL_H__

#include <linux/device.h>
#include <asm/mce.h>

enum severity_level {
	MCE_NO_SEVERITY,
	MCE_DEFERRED_SEVERITY,
	MCE_UCNA_SEVERITY = MCE_DEFERRED_SEVERITY,
	MCE_KEEP_SEVERITY,
	MCE_SOME_SEVERITY,
	MCE_AO_SEVERITY,
	MCE_UC_SEVERITY,
	MCE_AR_SEVERITY,
	MCE_PANIC_SEVERITY,
};

extern struct blocking_notifier_head x86_mce_decoder_chain;

#define ATTR_LEN		16
#define INITIAL_CHECK_INTERVAL	5 * 60 /* 5 minutes */

/* One object for each MCE bank, shared by all CPUs */
struct mce_bank {
	u64			ctl;			/* subevents to enable */
	unsigned char init;				/* initialise bank? */
	struct device_attribute attr;			/* device attribute */
	char			attrname[ATTR_LEN];	/* attribute name */
};

struct mce_evt_llist {
	struct llist_node llnode;
	struct mce mce;
};

void mce_gen_pool_process(struct work_struct *__unused);
bool mce_gen_pool_empty(void);
int mce_gen_pool_add(struct mce *mce);
int mce_gen_pool_init(void);
struct llist_node *mce_gen_pool_prepare_records(void);

extern int (*mce_severity)(struct mce *a, int tolerant, char **msg, bool is_excp);
struct dentry *mce_get_debugfs_dir(void);

extern struct mce_bank *mce_banks;
extern mce_banks_t mce_banks_ce_disabled;

#ifdef CONFIG_X86_MCE_INTEL
unsigned long cmci_intel_adjust_timer(unsigned long interval);
bool mce_intel_cmci_poll(void);
void mce_intel_hcpu_update(unsigned long cpu);
void cmci_disable_bank(int bank);
#else
# define cmci_intel_adjust_timer mce_adjust_timer_default
static inline bool mce_intel_cmci_poll(void) { return false; }
static inline void mce_intel_hcpu_update(unsigned long cpu) { }
static inline void cmci_disable_bank(int bank) { }
#endif

void mce_timer_kick(unsigned long interval);

#ifdef CONFIG_ACPI_APEI
int apei_write_mce(struct mce *m);
ssize_t apei_read_mce(struct mce *m, u64 *record_id);
int apei_check_mce(void);
int apei_clear_mce(u64 record_id);
#else
static inline int apei_write_mce(struct mce *m)
{
	return -EINVAL;
}
static inline ssize_t apei_read_mce(struct mce *m, u64 *record_id)
{
	return 0;
}
static inline int apei_check_mce(void)
{
	return 0;
}
static inline int apei_clear_mce(u64 record_id)
{
	return -EINVAL;
}
#endif

void mce_inject_log(struct mce *m);

/*
 * We consider records to be equivalent if bank+status+addr+misc all match.
 * This is only used when the system is going down because of a fatal error
 * to avoid cluttering the console log with essentially repeated information.
 * In normal processing all errors seen are logged.
 */
static inline bool mce_cmp(struct mce *m1, struct mce *m2)
{
	return m1->bank != m2->bank ||
		m1->status != m2->status ||
		m1->addr != m2->addr ||
		m1->misc != m2->misc;
}

extern struct device_attribute dev_attr_trigger;

#ifdef CONFIG_X86_MCELOG_LEGACY
void mce_work_trigger(void);
void mce_register_injector_chain(struct notifier_block *nb);
void mce_unregister_injector_chain(struct notifier_block *nb);
#else
static inline void mce_work_trigger(void)	{ }
static inline void mce_register_injector_chain(struct notifier_block *nb)	{ }
static inline void mce_unregister_injector_chain(struct notifier_block *nb)	{ }
<<<<<<< HEAD
#endif
=======
#endif

extern struct mca_config mca_cfg;

#endif /* __X86_MCE_INTERNAL_H__ */
>>>>>>> bb176f67
<|MERGE_RESOLUTION|>--- conflicted
+++ resolved
@@ -110,12 +110,8 @@
 static inline void mce_work_trigger(void)	{ }
 static inline void mce_register_injector_chain(struct notifier_block *nb)	{ }
 static inline void mce_unregister_injector_chain(struct notifier_block *nb)	{ }
-<<<<<<< HEAD
-#endif
-=======
 #endif
 
 extern struct mca_config mca_cfg;
 
-#endif /* __X86_MCE_INTERNAL_H__ */
->>>>>>> bb176f67
+#endif /* __X86_MCE_INTERNAL_H__ */