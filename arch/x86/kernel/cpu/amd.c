// SPDX-License-Identifier: GPL-2.0-only
#include <linux/export.h>
#include <linux/bitops.h>
#include <linux/elf.h>
#include <linux/mm.h>

#include <linux/io.h>
#include <linux/sched.h>
#include <linux/sched/clock.h>
#include <linux/random.h>
#include <linux/topology.h>
#include <asm/processor.h>
#include <asm/apic.h>
#include <asm/cacheinfo.h>
#include <asm/cpu.h>
#include <asm/spec-ctrl.h>
#include <asm/smp.h>
#include <asm/numa.h>
#include <asm/pci-direct.h>
#include <asm/delay.h>
#include <asm/debugreg.h>
#include <asm/resctrl.h>

#ifdef CONFIG_X86_64
# include <asm/mmconfig.h>
#endif

#include "cpu.h"

/*
 * nodes_per_socket: Stores the number of nodes per socket.
 * Refer to Fam15h Models 00-0fh BKDG - CPUID Fn8000_001E_ECX
 * Node Identifiers[10:8]
 */
static u32 nodes_per_socket = 1;

/*
 * AMD errata checking
 *
 * Errata are defined as arrays of ints using the AMD_LEGACY_ERRATUM() or
 * AMD_OSVW_ERRATUM() macros. The latter is intended for newer errata that
 * have an OSVW id assigned, which it takes as first argument. Both take a
 * variable number of family-specific model-stepping ranges created by
 * AMD_MODEL_RANGE().
 *
 * Example:
 *
 * const int amd_erratum_319[] =
 *	AMD_LEGACY_ERRATUM(AMD_MODEL_RANGE(0x10, 0x2, 0x1, 0x4, 0x2),
 *			   AMD_MODEL_RANGE(0x10, 0x8, 0x0, 0x8, 0x0),
 *			   AMD_MODEL_RANGE(0x10, 0x9, 0x0, 0x9, 0x0));
 */

#define AMD_LEGACY_ERRATUM(...)		{ -1, __VA_ARGS__, 0 }
#define AMD_OSVW_ERRATUM(osvw_id, ...)	{ osvw_id, __VA_ARGS__, 0 }
#define AMD_MODEL_RANGE(f, m_start, s_start, m_end, s_end) \
	((f << 24) | (m_start << 16) | (s_start << 12) | (m_end << 4) | (s_end))
#define AMD_MODEL_RANGE_FAMILY(range)	(((range) >> 24) & 0xff)
#define AMD_MODEL_RANGE_START(range)	(((range) >> 12) & 0xfff)
#define AMD_MODEL_RANGE_END(range)	((range) & 0xfff)

static const int amd_erratum_400[] =
	AMD_OSVW_ERRATUM(1, AMD_MODEL_RANGE(0xf, 0x41, 0x2, 0xff, 0xf),
			    AMD_MODEL_RANGE(0x10, 0x2, 0x1, 0xff, 0xf));

static const int amd_erratum_383[] =
	AMD_OSVW_ERRATUM(3, AMD_MODEL_RANGE(0x10, 0, 0, 0xff, 0xf));

/* #1054: Instructions Retired Performance Counter May Be Inaccurate */
static const int amd_erratum_1054[] =
	AMD_LEGACY_ERRATUM(AMD_MODEL_RANGE(0x17, 0, 0, 0x2f, 0xf));

static const int amd_zenbleed[] =
	AMD_LEGACY_ERRATUM(AMD_MODEL_RANGE(0x17, 0x30, 0x0, 0x4f, 0xf),
			   AMD_MODEL_RANGE(0x17, 0x60, 0x0, 0x7f, 0xf),
			   AMD_MODEL_RANGE(0x17, 0xa0, 0x0, 0xaf, 0xf));

static bool cpu_has_amd_erratum(struct cpuinfo_x86 *cpu, const int *erratum)
{
	int osvw_id = *erratum++;
	u32 range;
	u32 ms;

	if (osvw_id >= 0 && osvw_id < 65536 &&
	    cpu_has(cpu, X86_FEATURE_OSVW)) {
		u64 osvw_len;

		rdmsrl(MSR_AMD64_OSVW_ID_LENGTH, osvw_len);
		if (osvw_id < osvw_len) {
			u64 osvw_bits;

			rdmsrl(MSR_AMD64_OSVW_STATUS + (osvw_id >> 6),
			    osvw_bits);
			return osvw_bits & (1ULL << (osvw_id & 0x3f));
		}
	}

	/* OSVW unavailable or ID unknown, match family-model-stepping range */
	ms = (cpu->x86_model << 4) | cpu->x86_stepping;
	while ((range = *erratum++))
		if ((cpu->x86 == AMD_MODEL_RANGE_FAMILY(range)) &&
		    (ms >= AMD_MODEL_RANGE_START(range)) &&
		    (ms <= AMD_MODEL_RANGE_END(range)))
			return true;

	return false;
}

static inline int rdmsrl_amd_safe(unsigned msr, unsigned long long *p)
{
	u32 gprs[8] = { 0 };
	int err;

	WARN_ONCE((boot_cpu_data.x86 != 0xf),
		  "%s should only be used on K8!\n", __func__);

	gprs[1] = msr;
	gprs[7] = 0x9c5a203a;

	err = rdmsr_safe_regs(gprs);

	*p = gprs[0] | ((u64)gprs[2] << 32);

	return err;
}

static inline int wrmsrl_amd_safe(unsigned msr, unsigned long long val)
{
	u32 gprs[8] = { 0 };

	WARN_ONCE((boot_cpu_data.x86 != 0xf),
		  "%s should only be used on K8!\n", __func__);

	gprs[0] = (u32)val;
	gprs[1] = msr;
	gprs[2] = val >> 32;
	gprs[7] = 0x9c5a203a;

	return wrmsr_safe_regs(gprs);
}

/*
 *	B step AMD K6 before B 9730xxxx have hardware bugs that can cause
 *	misexecution of code under Linux. Owners of such processors should
 *	contact AMD for precise details and a CPU swap.
 *
 *	See	http://www.multimania.com/poulot/k6bug.html
 *	and	section 2.6.2 of "AMD-K6 Processor Revision Guide - Model 6"
 *		(Publication # 21266  Issue Date: August 1998)
 *
 *	The following test is erm.. interesting. AMD neglected to up
 *	the chip setting when fixing the bug but they also tweaked some
 *	performance at the same time..
 */

#ifdef CONFIG_X86_32
extern __visible void vide(void);
__asm__(".text\n"
	".globl vide\n"
	".type vide, @function\n"
	".align 4\n"
	"vide: ret\n");
#endif

static void init_amd_k5(struct cpuinfo_x86 *c)
{
#ifdef CONFIG_X86_32
/*
 * General Systems BIOSen alias the cpu frequency registers
 * of the Elan at 0x000df000. Unfortunately, one of the Linux
 * drivers subsequently pokes it, and changes the CPU speed.
 * Workaround : Remove the unneeded alias.
 */
#define CBAR		(0xfffc) /* Configuration Base Address  (32-bit) */
#define CBAR_ENB	(0x80000000)
#define CBAR_KEY	(0X000000CB)
	if (c->x86_model == 9 || c->x86_model == 10) {
		if (inl(CBAR) & CBAR_ENB)
			outl(0 | CBAR_KEY, CBAR);
	}
#endif
}

static void init_amd_k6(struct cpuinfo_x86 *c)
{
#ifdef CONFIG_X86_32
	u32 l, h;
	int mbytes = get_num_physpages() >> (20-PAGE_SHIFT);

	if (c->x86_model < 6) {
		/* Based on AMD doc 20734R - June 2000 */
		if (c->x86_model == 0) {
			clear_cpu_cap(c, X86_FEATURE_APIC);
			set_cpu_cap(c, X86_FEATURE_PGE);
		}
		return;
	}

	if (c->x86_model == 6 && c->x86_stepping == 1) {
		const int K6_BUG_LOOP = 1000000;
		int n;
		void (*f_vide)(void);
		u64 d, d2;

		pr_info("AMD K6 stepping B detected - ");

		/*
		 * It looks like AMD fixed the 2.6.2 bug and improved indirect
		 * calls at the same time.
		 */

		n = K6_BUG_LOOP;
		f_vide = vide;
		OPTIMIZER_HIDE_VAR(f_vide);
		d = rdtsc();
		while (n--)
			f_vide();
		d2 = rdtsc();
		d = d2-d;

		if (d > 20*K6_BUG_LOOP)
			pr_cont("system stability may be impaired when more than 32 MB are used.\n");
		else
			pr_cont("probably OK (after B9730xxxx).\n");
	}

	/* K6 with old style WHCR */
	if (c->x86_model < 8 ||
	   (c->x86_model == 8 && c->x86_stepping < 8)) {
		/* We can only write allocate on the low 508Mb */
		if (mbytes > 508)
			mbytes = 508;

		rdmsr(MSR_K6_WHCR, l, h);
		if ((l&0x0000FFFF) == 0) {
			unsigned long flags;
			l = (1<<0)|((mbytes/4)<<1);
			local_irq_save(flags);
			wbinvd();
			wrmsr(MSR_K6_WHCR, l, h);
			local_irq_restore(flags);
			pr_info("Enabling old style K6 write allocation for %d Mb\n",
				mbytes);
		}
		return;
	}

	if ((c->x86_model == 8 && c->x86_stepping > 7) ||
	     c->x86_model == 9 || c->x86_model == 13) {
		/* The more serious chips .. */

		if (mbytes > 4092)
			mbytes = 4092;

		rdmsr(MSR_K6_WHCR, l, h);
		if ((l&0xFFFF0000) == 0) {
			unsigned long flags;
			l = ((mbytes>>2)<<22)|(1<<16);
			local_irq_save(flags);
			wbinvd();
			wrmsr(MSR_K6_WHCR, l, h);
			local_irq_restore(flags);
			pr_info("Enabling new style K6 write allocation for %d Mb\n",
				mbytes);
		}

		return;
	}

	if (c->x86_model == 10) {
		/* AMD Geode LX is model 10 */
		/* placeholder for any needed mods */
		return;
	}
#endif
}

static void init_amd_k7(struct cpuinfo_x86 *c)
{
#ifdef CONFIG_X86_32
	u32 l, h;

	/*
	 * Bit 15 of Athlon specific MSR 15, needs to be 0
	 * to enable SSE on Palomino/Morgan/Barton CPU's.
	 * If the BIOS didn't enable it already, enable it here.
	 */
	if (c->x86_model >= 6 && c->x86_model <= 10) {
		if (!cpu_has(c, X86_FEATURE_XMM)) {
			pr_info("Enabling disabled K7/SSE Support.\n");
			msr_clear_bit(MSR_K7_HWCR, 15);
			set_cpu_cap(c, X86_FEATURE_XMM);
		}
	}

	/*
	 * It's been determined by AMD that Athlons since model 8 stepping 1
	 * are more robust with CLK_CTL set to 200xxxxx instead of 600xxxxx
	 * As per AMD technical note 27212 0.2
	 */
	if ((c->x86_model == 8 && c->x86_stepping >= 1) || (c->x86_model > 8)) {
		rdmsr(MSR_K7_CLK_CTL, l, h);
		if ((l & 0xfff00000) != 0x20000000) {
			pr_info("CPU: CLK_CTL MSR was %x. Reprogramming to %x\n",
				l, ((l & 0x000fffff)|0x20000000));
			wrmsr(MSR_K7_CLK_CTL, (l & 0x000fffff)|0x20000000, h);
		}
	}

	/* calling is from identify_secondary_cpu() ? */
	if (!c->cpu_index)
		return;

	/*
	 * Certain Athlons might work (for various values of 'work') in SMP
	 * but they are not certified as MP capable.
	 */
	/* Athlon 660/661 is valid. */
	if ((c->x86_model == 6) && ((c->x86_stepping == 0) ||
	    (c->x86_stepping == 1)))
		return;

	/* Duron 670 is valid */
	if ((c->x86_model == 7) && (c->x86_stepping == 0))
		return;

	/*
	 * Athlon 662, Duron 671, and Athlon >model 7 have capability
	 * bit. It's worth noting that the A5 stepping (662) of some
	 * Athlon XP's have the MP bit set.
	 * See http://www.heise.de/newsticker/data/jow-18.10.01-000 for
	 * more.
	 */
	if (((c->x86_model == 6) && (c->x86_stepping >= 2)) ||
	    ((c->x86_model == 7) && (c->x86_stepping >= 1)) ||
	     (c->x86_model > 7))
		if (cpu_has(c, X86_FEATURE_MP))
			return;

	/* If we get here, not a certified SMP capable AMD system. */

	/*
	 * Don't taint if we are running SMP kernel on a single non-MP
	 * approved Athlon
	 */
	WARN_ONCE(1, "WARNING: This combination of AMD"
		" processors is not suitable for SMP.\n");
	add_taint(TAINT_CPU_OUT_OF_SPEC, LOCKDEP_NOW_UNRELIABLE);
#endif
}

#ifdef CONFIG_NUMA
/*
 * To workaround broken NUMA config.  Read the comment in
 * srat_detect_node().
 */
static int nearby_node(int apicid)
{
	int i, node;

	for (i = apicid - 1; i >= 0; i--) {
		node = __apicid_to_node[i];
		if (node != NUMA_NO_NODE && node_online(node))
			return node;
	}
	for (i = apicid + 1; i < MAX_LOCAL_APIC; i++) {
		node = __apicid_to_node[i];
		if (node != NUMA_NO_NODE && node_online(node))
			return node;
	}
	return first_node(node_online_map); /* Shouldn't happen */
}
#endif

/*
 * Fix up cpu_core_id for pre-F17h systems to be in the
 * [0 .. cores_per_node - 1] range. Not really needed but
 * kept so as not to break existing setups.
 */
static void legacy_fixup_core_id(struct cpuinfo_x86 *c)
{
	u32 cus_per_node;

	if (c->x86 >= 0x17)
		return;

	cus_per_node = c->x86_max_cores / nodes_per_socket;
	c->cpu_core_id %= cus_per_node;
}

/*
 * Fixup core topology information for
 * (1) AMD multi-node processors
 *     Assumption: Number of cores in each internal node is the same.
 * (2) AMD processors supporting compute units
 */
static void amd_get_topology(struct cpuinfo_x86 *c)
{
	int cpu = smp_processor_id();

	/* get information required for multi-node processors */
	if (boot_cpu_has(X86_FEATURE_TOPOEXT)) {
		int err;
		u32 eax, ebx, ecx, edx;

		cpuid(0x8000001e, &eax, &ebx, &ecx, &edx);

		c->cpu_die_id  = ecx & 0xff;

		if (c->x86 == 0x15)
			c->cu_id = ebx & 0xff;

		if (c->x86 >= 0x17) {
			c->cpu_core_id = ebx & 0xff;

			if (smp_num_siblings > 1)
				c->x86_max_cores /= smp_num_siblings;
		}

		/*
		 * In case leaf B is available, use it to derive
		 * topology information.
		 */
		err = detect_extended_topology(c);
		if (!err)
			c->x86_coreid_bits = get_count_order(c->x86_max_cores);

		cacheinfo_amd_init_llc_id(c, cpu);

	} else if (cpu_has(c, X86_FEATURE_NODEID_MSR)) {
		u64 value;

		rdmsrl(MSR_FAM10H_NODE_ID, value);
		c->cpu_die_id = value & 7;

		per_cpu(cpu_llc_id, cpu) = c->cpu_die_id;
	} else
		return;

	if (nodes_per_socket > 1) {
		set_cpu_cap(c, X86_FEATURE_AMD_DCM);
		legacy_fixup_core_id(c);
	}
}

/*
 * On a AMD dual core setup the lower bits of the APIC id distinguish the cores.
 * Assumes number of cores is a power of two.
 */
static void amd_detect_cmp(struct cpuinfo_x86 *c)
{
	unsigned bits;
	int cpu = smp_processor_id();

	bits = c->x86_coreid_bits;
	/* Low order bits define the core id (index of core in socket) */
	c->cpu_core_id = c->initial_apicid & ((1 << bits)-1);
	/* Convert the initial APIC ID into the socket ID */
	c->phys_proc_id = c->initial_apicid >> bits;
	/* use socket ID also for last level cache */
	per_cpu(cpu_llc_id, cpu) = c->cpu_die_id = c->phys_proc_id;
}

u32 amd_get_nodes_per_socket(void)
{
	return nodes_per_socket;
}
EXPORT_SYMBOL_GPL(amd_get_nodes_per_socket);

static void srat_detect_node(struct cpuinfo_x86 *c)
{
#ifdef CONFIG_NUMA
	int cpu = smp_processor_id();
	int node;
	unsigned apicid = c->apicid;

	node = numa_cpu_node(cpu);
	if (node == NUMA_NO_NODE)
		node = get_llc_id(cpu);

	/*
	 * On multi-fabric platform (e.g. Numascale NumaChip) a
	 * platform-specific handler needs to be called to fixup some
	 * IDs of the CPU.
	 */
	if (x86_cpuinit.fixup_cpu_id)
		x86_cpuinit.fixup_cpu_id(c, node);

	if (!node_online(node)) {
		/*
		 * Two possibilities here:
		 *
		 * - The CPU is missing memory and no node was created.  In
		 *   that case try picking one from a nearby CPU.
		 *
		 * - The APIC IDs differ from the HyperTransport node IDs
		 *   which the K8 northbridge parsing fills in.  Assume
		 *   they are all increased by a constant offset, but in
		 *   the same order as the HT nodeids.  If that doesn't
		 *   result in a usable node fall back to the path for the
		 *   previous case.
		 *
		 * This workaround operates directly on the mapping between
		 * APIC ID and NUMA node, assuming certain relationship
		 * between APIC ID, HT node ID and NUMA topology.  As going
		 * through CPU mapping may alter the outcome, directly
		 * access __apicid_to_node[].
		 */
		int ht_nodeid = c->initial_apicid;

		if (__apicid_to_node[ht_nodeid] != NUMA_NO_NODE)
			node = __apicid_to_node[ht_nodeid];
		/* Pick a nearby node */
		if (!node_online(node))
			node = nearby_node(apicid);
	}
	numa_set_node(cpu, node);
#endif
}

static void early_init_amd_mc(struct cpuinfo_x86 *c)
{
#ifdef CONFIG_SMP
	unsigned bits, ecx;

	/* Multi core CPU? */
	if (c->extended_cpuid_level < 0x80000008)
		return;

	ecx = cpuid_ecx(0x80000008);

	c->x86_max_cores = (ecx & 0xff) + 1;

	/* CPU telling us the core id bits shift? */
	bits = (ecx >> 12) & 0xF;

	/* Otherwise recompute */
	if (bits == 0) {
		while ((1 << bits) < c->x86_max_cores)
			bits++;
	}

	c->x86_coreid_bits = bits;
#endif
}

static void bsp_init_amd(struct cpuinfo_x86 *c)
{
	if (cpu_has(c, X86_FEATURE_CONSTANT_TSC)) {

		if (c->x86 > 0x10 ||
		    (c->x86 == 0x10 && c->x86_model >= 0x2)) {
			u64 val;

			rdmsrl(MSR_K7_HWCR, val);
			if (!(val & BIT(24)))
				pr_warn(FW_BUG "TSC doesn't count with P0 frequency!\n");
		}
	}

	if (c->x86 == 0x15) {
		unsigned long upperbit;
		u32 cpuid, assoc;

		cpuid	 = cpuid_edx(0x80000005);
		assoc	 = cpuid >> 16 & 0xff;
		upperbit = ((cpuid >> 24) << 10) / assoc;

		va_align.mask	  = (upperbit - 1) & PAGE_MASK;
		va_align.flags    = ALIGN_VA_32 | ALIGN_VA_64;

		/* A random value per boot for bit slice [12:upper_bit) */
		va_align.bits = get_random_u32() & va_align.mask;
	}

	if (cpu_has(c, X86_FEATURE_MWAITX))
		use_mwaitx_delay();

	if (boot_cpu_has(X86_FEATURE_TOPOEXT)) {
		u32 ecx;

		ecx = cpuid_ecx(0x8000001e);
		__max_die_per_package = nodes_per_socket = ((ecx >> 8) & 7) + 1;
	} else if (boot_cpu_has(X86_FEATURE_NODEID_MSR)) {
		u64 value;

		rdmsrl(MSR_FAM10H_NODE_ID, value);
		__max_die_per_package = nodes_per_socket = ((value >> 3) & 7) + 1;
	}

	if (!boot_cpu_has(X86_FEATURE_AMD_SSBD) &&
	    !boot_cpu_has(X86_FEATURE_VIRT_SSBD) &&
	    c->x86 >= 0x15 && c->x86 <= 0x17) {
		unsigned int bit;

		switch (c->x86) {
		case 0x15: bit = 54; break;
		case 0x16: bit = 33; break;
		case 0x17: bit = 10; break;
		default: return;
		}
		/*
		 * Try to cache the base value so further operations can
		 * avoid RMW. If that faults, do not enable SSBD.
		 */
		if (!rdmsrl_safe(MSR_AMD64_LS_CFG, &x86_amd_ls_cfg_base)) {
			setup_force_cpu_cap(X86_FEATURE_LS_CFG_SSBD);
			setup_force_cpu_cap(X86_FEATURE_SSBD);
			x86_amd_ls_cfg_ssbd_mask = 1ULL << bit;
		}
	}

	resctrl_cpu_detect(c);
}

static void early_detect_mem_encrypt(struct cpuinfo_x86 *c)
{
	u64 msr;

	/*
	 * BIOS support is required for SME and SEV.
	 *   For SME: If BIOS has enabled SME then adjust x86_phys_bits by
	 *	      the SME physical address space reduction value.
	 *	      If BIOS has not enabled SME then don't advertise the
	 *	      SME feature (set in scattered.c).
	 *	      If the kernel has not enabled SME via any means then
	 *	      don't advertise the SME feature.
	 *   For SEV: If BIOS has not enabled SEV then don't advertise the
	 *            SEV and SEV_ES feature (set in scattered.c).
	 *
	 *   In all cases, since support for SME and SEV requires long mode,
	 *   don't advertise the feature under CONFIG_X86_32.
	 */
	if (cpu_has(c, X86_FEATURE_SME) || cpu_has(c, X86_FEATURE_SEV)) {
		/* Check if memory encryption is enabled */
		rdmsrl(MSR_AMD64_SYSCFG, msr);
		if (!(msr & MSR_AMD64_SYSCFG_MEM_ENCRYPT))
			goto clear_all;

		/*
		 * Always adjust physical address bits. Even though this
		 * will be a value above 32-bits this is still done for
		 * CONFIG_X86_32 so that accurate values are reported.
		 */
		c->x86_phys_bits -= (cpuid_ebx(0x8000001f) >> 6) & 0x3f;

		if (IS_ENABLED(CONFIG_X86_32))
			goto clear_all;

		if (!sme_me_mask)
			setup_clear_cpu_cap(X86_FEATURE_SME);

		rdmsrl(MSR_K7_HWCR, msr);
		if (!(msr & MSR_K7_HWCR_SMMLOCK))
			goto clear_sev;

		return;

clear_all:
		setup_clear_cpu_cap(X86_FEATURE_SME);
clear_sev:
		setup_clear_cpu_cap(X86_FEATURE_SEV);
		setup_clear_cpu_cap(X86_FEATURE_SEV_ES);
	}
}

static void early_init_amd(struct cpuinfo_x86 *c)
{
	u64 value;
	u32 dummy;

	early_init_amd_mc(c);

	if (c->x86 >= 0xf)
		set_cpu_cap(c, X86_FEATURE_K8);

	rdmsr_safe(MSR_AMD64_PATCH_LEVEL, &c->microcode, &dummy);

	/*
	 * c->x86_power is 8000_0007 edx. Bit 8 is TSC runs at constant rate
	 * with P/T states and does not stop in deep C-states
	 */
	if (c->x86_power & (1 << 8)) {
		set_cpu_cap(c, X86_FEATURE_CONSTANT_TSC);
		set_cpu_cap(c, X86_FEATURE_NONSTOP_TSC);
	}

	/* Bit 12 of 8000_0007 edx is accumulated power mechanism. */
	if (c->x86_power & BIT(12))
		set_cpu_cap(c, X86_FEATURE_ACC_POWER);

	/* Bit 14 indicates the Runtime Average Power Limit interface. */
	if (c->x86_power & BIT(14))
		set_cpu_cap(c, X86_FEATURE_RAPL);

#ifdef CONFIG_X86_64
	set_cpu_cap(c, X86_FEATURE_SYSCALL32);
#else
	/*  Set MTRR capability flag if appropriate */
	if (c->x86 == 5)
		if (c->x86_model == 13 || c->x86_model == 9 ||
		    (c->x86_model == 8 && c->x86_stepping >= 8))
			set_cpu_cap(c, X86_FEATURE_K6_MTRR);
#endif
#if defined(CONFIG_X86_LOCAL_APIC) && defined(CONFIG_PCI)
	/*
	 * ApicID can always be treated as an 8-bit value for AMD APIC versions
	 * >= 0x10, but even old K8s came out of reset with version 0x10. So, we
	 * can safely set X86_FEATURE_EXTD_APICID unconditionally for families
	 * after 16h.
	 */
	if (boot_cpu_has(X86_FEATURE_APIC)) {
		if (c->x86 > 0x16)
			set_cpu_cap(c, X86_FEATURE_EXTD_APICID);
		else if (c->x86 >= 0xf) {
			/* check CPU config space for extended APIC ID */
			unsigned int val;

			val = read_pci_config(0, 24, 0, 0x68);
			if ((val >> 17 & 0x3) == 0x3)
				set_cpu_cap(c, X86_FEATURE_EXTD_APICID);
		}
	}
#endif

	/*
	 * This is only needed to tell the kernel whether to use VMCALL
	 * and VMMCALL.  VMMCALL is never executed except under virt, so
	 * we can set it unconditionally.
	 */
	set_cpu_cap(c, X86_FEATURE_VMMCALL);

	/* F16h erratum 793, CVE-2013-6885 */
	if (c->x86 == 0x16 && c->x86_model <= 0xf)
		msr_set_bit(MSR_AMD64_LS_CFG, 15);

	/*
	 * Check whether the machine is affected by erratum 400. This is
	 * used to select the proper idle routine and to enable the check
	 * whether the machine is affected in arch_post_acpi_init(), which
	 * sets the X86_BUG_AMD_APIC_C1E bug depending on the MSR check.
	 */
	if (cpu_has_amd_erratum(c, amd_erratum_400))
		set_cpu_bug(c, X86_BUG_AMD_E400);

	early_detect_mem_encrypt(c);

	/* Re-enable TopologyExtensions if switched off by BIOS */
	if (c->x86 == 0x15 &&
	    (c->x86_model >= 0x10 && c->x86_model <= 0x6f) &&
	    !cpu_has(c, X86_FEATURE_TOPOEXT)) {

		if (msr_set_bit(0xc0011005, 54) > 0) {
			rdmsrl(0xc0011005, value);
			if (value & BIT_64(54)) {
				set_cpu_cap(c, X86_FEATURE_TOPOEXT);
				pr_info_once(FW_INFO "CPU: Re-enabling disabled Topology Extensions Support.\n");
			}
		}
	}

	if (cpu_has(c, X86_FEATURE_TOPOEXT))
		smp_num_siblings = ((cpuid_ebx(0x8000001e) >> 8) & 0xff) + 1;
}

static void init_amd_k8(struct cpuinfo_x86 *c)
{
	u32 level;
	u64 value;

	/* On C+ stepping K8 rep microcode works well for copy/memset */
	level = cpuid_eax(1);
	if ((level >= 0x0f48 && level < 0x0f50) || level >= 0x0f58)
		set_cpu_cap(c, X86_FEATURE_REP_GOOD);

	/*
	 * Some BIOSes incorrectly force this feature, but only K8 revision D
	 * (model = 0x14) and later actually support it.
	 * (AMD Erratum #110, docId: 25759).
	 */
	if (c->x86_model < 0x14 && cpu_has(c, X86_FEATURE_LAHF_LM)) {
		clear_cpu_cap(c, X86_FEATURE_LAHF_LM);
		if (!rdmsrl_amd_safe(0xc001100d, &value)) {
			value &= ~BIT_64(32);
			wrmsrl_amd_safe(0xc001100d, value);
		}
	}

	if (!c->x86_model_id[0])
		strcpy(c->x86_model_id, "Hammer");

#ifdef CONFIG_SMP
	/*
	 * Disable TLB flush filter by setting HWCR.FFDIS on K8
	 * bit 6 of msr C001_0015
	 *
	 * Errata 63 for SH-B3 steppings
	 * Errata 122 for all steppings (F+ have it disabled by default)
	 */
	msr_set_bit(MSR_K7_HWCR, 6);
#endif
	set_cpu_bug(c, X86_BUG_SWAPGS_FENCE);
}

static void init_amd_gh(struct cpuinfo_x86 *c)
{
#ifdef CONFIG_MMCONF_FAM10H
	/* do this for boot cpu */
	if (c == &boot_cpu_data)
		check_enable_amd_mmconf_dmi();

	fam10h_check_enable_mmcfg();
#endif

	/*
	 * Disable GART TLB Walk Errors on Fam10h. We do this here because this
	 * is always needed when GART is enabled, even in a kernel which has no
	 * MCE support built in. BIOS should disable GartTlbWlk Errors already.
	 * If it doesn't, we do it here as suggested by the BKDG.
	 *
	 * Fixes: https://bugzilla.kernel.org/show_bug.cgi?id=33012
	 */
	msr_set_bit(MSR_AMD64_MCx_MASK(4), 10);

	/*
	 * On family 10h BIOS may not have properly enabled WC+ support, causing
	 * it to be converted to CD memtype. This may result in performance
	 * degradation for certain nested-paging guests. Prevent this conversion
	 * by clearing bit 24 in MSR_AMD64_BU_CFG2.
	 *
	 * NOTE: we want to use the _safe accessors so as not to #GP kvm
	 * guests on older kvm hosts.
	 */
	msr_clear_bit(MSR_AMD64_BU_CFG2, 24);

	if (cpu_has_amd_erratum(c, amd_erratum_383))
		set_cpu_bug(c, X86_BUG_AMD_TLB_MMATCH);
}

static void init_amd_ln(struct cpuinfo_x86 *c)
{
	/*
	 * Apply erratum 665 fix unconditionally so machines without a BIOS
	 * fix work.
	 */
	msr_set_bit(MSR_AMD64_DE_CFG, 31);
}

static bool rdrand_force;

static int __init rdrand_cmdline(char *str)
{
	if (!str)
		return -EINVAL;

	if (!strcmp(str, "force"))
		rdrand_force = true;
	else
		return -EINVAL;

	return 0;
}
early_param("rdrand", rdrand_cmdline);

static void clear_rdrand_cpuid_bit(struct cpuinfo_x86 *c)
{
	/*
	 * Saving of the MSR used to hide the RDRAND support during
	 * suspend/resume is done by arch/x86/power/cpu.c, which is
	 * dependent on CONFIG_PM_SLEEP.
	 */
	if (!IS_ENABLED(CONFIG_PM_SLEEP))
		return;

	/*
	 * The self-test can clear X86_FEATURE_RDRAND, so check for
	 * RDRAND support using the CPUID function directly.
	 */
	if (!(cpuid_ecx(1) & BIT(30)) || rdrand_force)
		return;

	msr_clear_bit(MSR_AMD64_CPUID_FN_1, 62);

	/*
	 * Verify that the CPUID change has occurred in case the kernel is
	 * running virtualized and the hypervisor doesn't support the MSR.
	 */
	if (cpuid_ecx(1) & BIT(30)) {
		pr_info_once("BIOS may not properly restore RDRAND after suspend, but hypervisor does not support hiding RDRAND via CPUID.\n");
		return;
	}

	clear_cpu_cap(c, X86_FEATURE_RDRAND);
	pr_info_once("BIOS may not properly restore RDRAND after suspend, hiding RDRAND via CPUID. Use rdrand=force to reenable.\n");
}

static void init_amd_jg(struct cpuinfo_x86 *c)
{
	/*
	 * Some BIOS implementations do not restore proper RDRAND support
	 * across suspend and resume. Check on whether to hide the RDRAND
	 * instruction support via CPUID.
	 */
	clear_rdrand_cpuid_bit(c);
}

static void init_amd_bd(struct cpuinfo_x86 *c)
{
	u64 value;

	/*
	 * The way access filter has a performance penalty on some workloads.
	 * Disable it on the affected CPUs.
	 */
	if ((c->x86_model >= 0x02) && (c->x86_model < 0x20)) {
		if (!rdmsrl_safe(MSR_F15H_IC_CFG, &value) && !(value & 0x1E)) {
			value |= 0x1E;
			wrmsrl_safe(MSR_F15H_IC_CFG, value);
		}
	}

	/*
	 * Some BIOS implementations do not restore proper RDRAND support
	 * across suspend and resume. Check on whether to hide the RDRAND
	 * instruction support via CPUID.
	 */
	clear_rdrand_cpuid_bit(c);
}

void init_spectral_chicken(struct cpuinfo_x86 *c)
{
#ifdef CONFIG_CPU_UNRET_ENTRY
	u64 value;

	/*
	 * On Zen2 we offer this chicken (bit) on the altar of Speculation.
	 *
	 * This suppresses speculation from the middle of a basic block, i.e. it
	 * suppresses non-branch predictions.
	 *
	 * We use STIBP as a heuristic to filter out Zen2 from the rest of F17H
	 */
	if (!cpu_has(c, X86_FEATURE_HYPERVISOR) && cpu_has(c, X86_FEATURE_AMD_STIBP)) {
		if (!rdmsrl_safe(MSR_ZEN2_SPECTRAL_CHICKEN, &value)) {
			value |= MSR_ZEN2_SPECTRAL_CHICKEN_BIT;
			wrmsrl_safe(MSR_ZEN2_SPECTRAL_CHICKEN, value);
		}
	}
#endif
	/*
	 * Work around Erratum 1386.  The XSAVES instruction malfunctions in
	 * certain circumstances on Zen1/2 uarch, and not all parts have had
	 * updated microcode at the time of writing (March 2023).
	 *
	 * Affected parts all have no supervisor XSAVE states, meaning that
	 * the XSAVEC instruction (which works fine) is equivalent.
	 */
	clear_cpu_cap(c, X86_FEATURE_XSAVES);
}

static void init_amd_zn(struct cpuinfo_x86 *c)
{
	set_cpu_cap(c, X86_FEATURE_ZEN);

#ifdef CONFIG_NUMA
	node_reclaim_distance = 32;
#endif

	/* Fix up CPUID bits, but only if not virtualised. */
	if (!cpu_has(c, X86_FEATURE_HYPERVISOR)) {

		/* Erratum 1076: CPB feature bit not being set in CPUID. */
		if (!cpu_has(c, X86_FEATURE_CPB))
			set_cpu_cap(c, X86_FEATURE_CPB);

		/*
		 * Zen3 (Fam19 model < 0x10) parts are not susceptible to
		 * Branch Type Confusion, but predate the allocation of the
		 * BTC_NO bit.
		 */
		if (c->x86 == 0x19 && !cpu_has(c, X86_FEATURE_BTC_NO))
			set_cpu_cap(c, X86_FEATURE_BTC_NO);
	}
}

static bool cpu_has_zenbleed_microcode(void)
{
	u32 good_rev = 0;

	switch (boot_cpu_data.x86_model) {
	case 0x30 ... 0x3f: good_rev = 0x0830107a; break;
	case 0x60 ... 0x67: good_rev = 0x0860010b; break;
	case 0x68 ... 0x6f: good_rev = 0x08608105; break;
	case 0x70 ... 0x7f: good_rev = 0x08701032; break;
	case 0xa0 ... 0xaf: good_rev = 0x08a00008; break;

	default:
		return false;
		break;
	}

	if (boot_cpu_data.microcode < good_rev)
		return false;

	return true;
}

static void zenbleed_check(struct cpuinfo_x86 *c)
{
	if (!cpu_has_amd_erratum(c, amd_zenbleed))
		return;

	if (cpu_has(c, X86_FEATURE_HYPERVISOR))
		return;

	if (!cpu_has(c, X86_FEATURE_AVX))
		return;

	if (!cpu_has_zenbleed_microcode()) {
		pr_notice_once("Zenbleed: please update your microcode for the most optimal fix\n");
		msr_set_bit(MSR_AMD64_DE_CFG, MSR_AMD64_DE_CFG_ZEN2_FP_BACKUP_FIX_BIT);
	} else {
		msr_clear_bit(MSR_AMD64_DE_CFG, MSR_AMD64_DE_CFG_ZEN2_FP_BACKUP_FIX_BIT);
	}
}

static void init_amd(struct cpuinfo_x86 *c)
{
	early_init_amd(c);

	/*
	 * Bit 31 in normal CPUID used for nonstandard 3DNow ID;
	 * 3DNow is IDd by bit 31 in extended CPUID (1*32+31) anyway
	 */
	clear_cpu_cap(c, 0*32+31);

	if (c->x86 >= 0x10)
		set_cpu_cap(c, X86_FEATURE_REP_GOOD);

	/* AMD FSRM also implies FSRS */
	if (cpu_has(c, X86_FEATURE_FSRM))
		set_cpu_cap(c, X86_FEATURE_FSRS);

	/* get apicid instead of initial apic id from cpuid */
	c->apicid = hard_smp_processor_id();

	/* K6s reports MCEs but don't actually have all the MSRs */
	if (c->x86 < 6)
		clear_cpu_cap(c, X86_FEATURE_MCE);

	switch (c->x86) {
	case 4:    init_amd_k5(c); break;
	case 5:    init_amd_k6(c); break;
	case 6:	   init_amd_k7(c); break;
	case 0xf:  init_amd_k8(c); break;
	case 0x10: init_amd_gh(c); break;
	case 0x12: init_amd_ln(c); break;
	case 0x15: init_amd_bd(c); break;
	case 0x16: init_amd_jg(c); break;
	case 0x17: init_spectral_chicken(c);
		   fallthrough;
	case 0x19: init_amd_zn(c); break;
	}

	/*
	 * Enable workaround for FXSAVE leak on CPUs
	 * without a XSaveErPtr feature
	 */
	if ((c->x86 >= 6) && (!cpu_has(c, X86_FEATURE_XSAVEERPTR)))
		set_cpu_bug(c, X86_BUG_FXSAVE_LEAK);

	cpu_detect_cache_sizes(c);

	amd_detect_cmp(c);
	amd_get_topology(c);
	srat_detect_node(c);

	init_amd_cacheinfo(c);

	if (!cpu_has(c, X86_FEATURE_LFENCE_RDTSC) && cpu_has(c, X86_FEATURE_XMM2)) {
		/*
		 * Use LFENCE for execution serialization.  On families which
		 * don't have that MSR, LFENCE is already serializing.
		 * msr_set_bit() uses the safe accessors, too, even if the MSR
		 * is not present.
		 */
		msr_set_bit(MSR_AMD64_DE_CFG,
			    MSR_AMD64_DE_CFG_LFENCE_SERIALIZE_BIT);

		/* A serializing LFENCE stops RDTSC speculation */
		set_cpu_cap(c, X86_FEATURE_LFENCE_RDTSC);
	}

	/*
	 * Family 0x12 and above processors have APIC timer
	 * running in deep C states.
	 */
	if (c->x86 > 0x11)
		set_cpu_cap(c, X86_FEATURE_ARAT);

	/* 3DNow or LM implies PREFETCHW */
	if (!cpu_has(c, X86_FEATURE_3DNOWPREFETCH))
		if (cpu_has(c, X86_FEATURE_3DNOW) || cpu_has(c, X86_FEATURE_LM))
			set_cpu_cap(c, X86_FEATURE_3DNOWPREFETCH);

	/* AMD CPUs don't reset SS attributes on SYSRET, Xen does. */
	if (!cpu_feature_enabled(X86_FEATURE_XENPV))
		set_cpu_bug(c, X86_BUG_SYSRET_SS_ATTRS);

	/*
	 * Turn on the Instructions Retired free counter on machines not
	 * susceptible to erratum #1054 "Instructions Retired Performance
	 * Counter May Be Inaccurate".
	 */
	if (cpu_has(c, X86_FEATURE_IRPERF) &&
	    !cpu_has_amd_erratum(c, amd_erratum_1054))
		msr_set_bit(MSR_K7_HWCR, MSR_K7_HWCR_IRPERF_EN_BIT);

	check_null_seg_clears_base(c);

	/*
	 * Make sure EFER[AIBRSE - Automatic IBRS Enable] is set. The APs are brought up
	 * using the trampoline code and as part of it, MSR_EFER gets prepared there in
	 * order to be replicated onto them. Regardless, set it here again, if not set,
	 * to protect against any future refactoring/code reorganization which might
	 * miss setting this important bit.
	 */
	if (spectre_v2_in_eibrs_mode(spectre_v2_enabled) &&
	    cpu_has(c, X86_FEATURE_AUTOIBRS))
		WARN_ON_ONCE(msr_set_bit(MSR_EFER, _EFER_AUTOIBRS));

	zenbleed_check(c);
}

#ifdef CONFIG_X86_32
static unsigned int amd_size_cache(struct cpuinfo_x86 *c, unsigned int size)
{
	/* AMD errata T13 (order #21922) */
	if (c->x86 == 6) {
		/* Duron Rev A0 */
		if (c->x86_model == 3 && c->x86_stepping == 0)
			size = 64;
		/* Tbird rev A1/A2 */
		if (c->x86_model == 4 &&
			(c->x86_stepping == 0 || c->x86_stepping == 1))
			size = 256;
	}
	return size;
}
#endif

static void cpu_detect_tlb_amd(struct cpuinfo_x86 *c)
{
	u32 ebx, eax, ecx, edx;
	u16 mask = 0xfff;

	if (c->x86 < 0xf)
		return;

	if (c->extended_cpuid_level < 0x80000006)
		return;

	cpuid(0x80000006, &eax, &ebx, &ecx, &edx);

	tlb_lld_4k[ENTRIES] = (ebx >> 16) & mask;
	tlb_lli_4k[ENTRIES] = ebx & mask;

	/*
	 * K8 doesn't have 2M/4M entries in the L2 TLB so read out the L1 TLB
	 * characteristics from the CPUID function 0x80000005 instead.
	 */
	if (c->x86 == 0xf) {
		cpuid(0x80000005, &eax, &ebx, &ecx, &edx);
		mask = 0xff;
	}

	/* Handle DTLB 2M and 4M sizes, fall back to L1 if L2 is disabled */
	if (!((eax >> 16) & mask))
		tlb_lld_2m[ENTRIES] = (cpuid_eax(0x80000005) >> 16) & 0xff;
	else
		tlb_lld_2m[ENTRIES] = (eax >> 16) & mask;

	/* a 4M entry uses two 2M entries */
	tlb_lld_4m[ENTRIES] = tlb_lld_2m[ENTRIES] >> 1;

	/* Handle ITLB 2M and 4M sizes, fall back to L1 if L2 is disabled */
	if (!(eax & mask)) {
		/* Erratum 658 */
		if (c->x86 == 0x15 && c->x86_model <= 0x1f) {
			tlb_lli_2m[ENTRIES] = 1024;
		} else {
			cpuid(0x80000005, &eax, &ebx, &ecx, &edx);
			tlb_lli_2m[ENTRIES] = eax & 0xff;
		}
	} else
		tlb_lli_2m[ENTRIES] = eax & mask;

	tlb_lli_4m[ENTRIES] = tlb_lli_2m[ENTRIES] >> 1;
}

static const struct cpu_dev amd_cpu_dev = {
	.c_vendor	= "AMD",
	.c_ident	= { "AuthenticAMD" },
#ifdef CONFIG_X86_32
	.legacy_models = {
		{ .family = 4, .model_names =
		  {
			  [3] = "486 DX/2",
			  [7] = "486 DX/2-WB",
			  [8] = "486 DX/4",
			  [9] = "486 DX/4-WB",
			  [14] = "Am5x86-WT",
			  [15] = "Am5x86-WB"
		  }
		},
	},
	.legacy_cache_size = amd_size_cache,
#endif
	.c_early_init   = early_init_amd,
	.c_detect_tlb	= cpu_detect_tlb_amd,
	.c_bsp_init	= bsp_init_amd,
	.c_init		= init_amd,
	.c_x86_vendor	= X86_VENDOR_AMD,
};

cpu_dev_register(amd_cpu_dev);

static DEFINE_PER_CPU_READ_MOSTLY(unsigned long[4], amd_dr_addr_mask);

static unsigned int amd_msr_dr_addr_masks[] = {
	MSR_F16H_DR0_ADDR_MASK,
	MSR_F16H_DR1_ADDR_MASK,
	MSR_F16H_DR1_ADDR_MASK + 1,
	MSR_F16H_DR1_ADDR_MASK + 2
};

void amd_set_dr_addr_mask(unsigned long mask, unsigned int dr)
{
	int cpu = smp_processor_id();

	if (!cpu_feature_enabled(X86_FEATURE_BPEXT))
		return;

	if (WARN_ON_ONCE(dr >= ARRAY_SIZE(amd_msr_dr_addr_masks)))
		return;

	if (per_cpu(amd_dr_addr_mask, cpu)[dr] == mask)
		return;

	wrmsr(amd_msr_dr_addr_masks[dr], mask, 0);
	per_cpu(amd_dr_addr_mask, cpu)[dr] = mask;
}

unsigned long amd_get_dr_addr_mask(unsigned int dr)
{
	if (!cpu_feature_enabled(X86_FEATURE_BPEXT))
		return 0;

	if (WARN_ON_ONCE(dr >= ARRAY_SIZE(amd_msr_dr_addr_masks)))
		return 0;

	return per_cpu(amd_dr_addr_mask[dr], smp_processor_id());
}
EXPORT_SYMBOL_GPL(amd_get_dr_addr_mask);

u32 amd_get_highest_perf(void)
{
	struct cpuinfo_x86 *c = &boot_cpu_data;

	if (c->x86 == 0x17 && ((c->x86_model >= 0x30 && c->x86_model < 0x40) ||
			       (c->x86_model >= 0x70 && c->x86_model < 0x80)))
		return 166;

	if (c->x86 == 0x19 && ((c->x86_model >= 0x20 && c->x86_model < 0x30) ||
			       (c->x86_model >= 0x40 && c->x86_model < 0x70)))
		return 166;

	return 255;
}
EXPORT_SYMBOL_GPL(amd_get_highest_perf);

<<<<<<< HEAD
static void zenbleed_check_cpu(void *unused)
{
	struct cpuinfo_x86 *c = &cpu_data(smp_processor_id());

	zenbleed_check(c);
}

void amd_check_microcode(void)
{
	on_each_cpu(zenbleed_check_cpu, NULL, 1);
=======
bool cpu_has_ibpb_brtype_microcode(void)
{
	switch (boot_cpu_data.x86) {
	/* Zen1/2 IBPB flushes branch type predictions too. */
	case 0x17:
		return boot_cpu_has(X86_FEATURE_AMD_IBPB);
	case 0x19:
		/* Poke the MSR bit on Zen3/4 to check its presence. */
		if (!wrmsrl_safe(MSR_IA32_PRED_CMD, PRED_CMD_SBPB)) {
			setup_force_cpu_cap(X86_FEATURE_SBPB);
			return true;
		} else {
			return false;
		}
	default:
		return false;
	}
>>>>>>> 5a15d834
}<|MERGE_RESOLUTION|>--- conflicted
+++ resolved
@@ -1279,7 +1279,6 @@
 }
 EXPORT_SYMBOL_GPL(amd_get_highest_perf);
 
-<<<<<<< HEAD
 static void zenbleed_check_cpu(void *unused)
 {
 	struct cpuinfo_x86 *c = &cpu_data(smp_processor_id());
@@ -1290,7 +1289,8 @@
 void amd_check_microcode(void)
 {
 	on_each_cpu(zenbleed_check_cpu, NULL, 1);
-=======
+}
+
 bool cpu_has_ibpb_brtype_microcode(void)
 {
 	switch (boot_cpu_data.x86) {
@@ -1308,5 +1308,4 @@
 	default:
 		return false;
 	}
->>>>>>> 5a15d834
 }