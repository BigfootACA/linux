// SPDX-License-Identifier: GPL-2.0
/*
 * FPU signal frame handling routines.
 */

#include <linux/compat.h>
#include <linux/cpu.h>
#include <linux/pagemap.h>

#include <asm/fpu/internal.h>
#include <asm/fpu/signal.h>
#include <asm/fpu/regset.h>
#include <asm/fpu/xstate.h>

#include <asm/sigframe.h>
#include <asm/trapnr.h>
#include <asm/trace/fpu.h>

static struct _fpx_sw_bytes fx_sw_reserved __ro_after_init;
static struct _fpx_sw_bytes fx_sw_reserved_ia32 __ro_after_init;

/*
 * Check for the presence of extended state information in the
 * user fpstate pointer in the sigcontext.
 */
static inline bool check_xstate_in_sigframe(struct fxregs_state __user *fxbuf,
					    struct _fpx_sw_bytes *fx_sw)
{
	int min_xstate_size = sizeof(struct fxregs_state) +
			      sizeof(struct xstate_header);
	void __user *fpstate = fxbuf;
	unsigned int magic2;

	if (__copy_from_user(fx_sw, &fxbuf->sw_reserved[0], sizeof(*fx_sw)))
		return false;

	/* Check for the first magic field and other error scenarios. */
	if (fx_sw->magic1 != FP_XSTATE_MAGIC1 ||
	    fx_sw->xstate_size < min_xstate_size ||
	    fx_sw->xstate_size > fpu_user_xstate_size ||
	    fx_sw->xstate_size > fx_sw->extended_size)
		goto setfx;

	/*
	 * Check for the presence of second magic word at the end of memory
	 * layout. This detects the case where the user just copied the legacy
	 * fpstate layout with out copying the extended state information
	 * in the memory layout.
	 */
	if (__get_user(magic2, (__u32 __user *)(fpstate + fx_sw->xstate_size)))
		return false;

	if (likely(magic2 == FP_XSTATE_MAGIC2))
		return true;
setfx:
	trace_x86_fpu_xstate_check_failed(&current->thread.fpu);

	/* Set the parameters for fx only state */
	fx_sw->magic1 = 0;
	fx_sw->xstate_size = sizeof(struct fxregs_state);
	fx_sw->xfeatures = XFEATURE_MASK_FPSSE;
	return true;
}

/*
 * Signal frame handlers.
 */
static inline bool save_fsave_header(struct task_struct *tsk, void __user *buf)
{
	if (use_fxsr()) {
		struct xregs_state *xsave = &tsk->thread.fpu.state.xsave;
		struct user_i387_ia32_struct env;
		struct _fpstate_32 __user *fp = buf;

		fpregs_lock();
		if (!test_thread_flag(TIF_NEED_FPU_LOAD))
			fxsave(&tsk->thread.fpu.state.fxsave);
		fpregs_unlock();

		convert_from_fxsr(&env, tsk);

		if (__copy_to_user(buf, &env, sizeof(env)) ||
		    __put_user(xsave->i387.swd, &fp->status) ||
		    __put_user(X86_FXSR_MAGIC, &fp->magic))
			return false;
	} else {
		struct fregs_state __user *fp = buf;
		u32 swd;

		if (__get_user(swd, &fp->swd) || __put_user(swd, &fp->status))
			return false;
	}

	return true;
}

static inline bool save_xstate_epilog(void __user *buf, int ia32_frame)
{
	struct xregs_state __user *x = buf;
	struct _fpx_sw_bytes *sw_bytes;
	u32 xfeatures;
	int err;

	/* Setup the bytes not touched by the [f]xsave and reserved for SW. */
	sw_bytes = ia32_frame ? &fx_sw_reserved_ia32 : &fx_sw_reserved;
	err = __copy_to_user(&x->i387.sw_reserved, sw_bytes, sizeof(*sw_bytes));

	if (!use_xsave())
		return !err;

	err |= __put_user(FP_XSTATE_MAGIC2,
			  (__u32 __user *)(buf + fpu_user_xstate_size));

	/*
	 * Read the xfeatures which we copied (directly from the cpu or
	 * from the state in task struct) to the user buffers.
	 */
	err |= __get_user(xfeatures, (__u32 __user *)&x->header.xfeatures);

	/*
	 * For legacy compatible, we always set FP/SSE bits in the bit
	 * vector while saving the state to the user context. This will
	 * enable us capturing any changes(during sigreturn) to
	 * the FP/SSE bits by the legacy applications which don't touch
	 * xfeatures in the xsave header.
	 *
	 * xsave aware apps can change the xfeatures in the xsave
	 * header as well as change any contents in the memory layout.
	 * xrestore as part of sigreturn will capture all the changes.
	 */
	xfeatures |= XFEATURE_MASK_FPSSE;

	err |= __put_user(xfeatures, (__u32 __user *)&x->header.xfeatures);

	return !err;
}

static inline int copy_fpregs_to_sigframe(struct xregs_state __user *buf)
{
	if (use_xsave())
		return xsave_to_user_sigframe(buf);
	if (use_fxsr())
		return fxsave_to_user_sigframe((struct fxregs_state __user *) buf);
	else
		return fnsave_to_user_sigframe((struct fregs_state __user *) buf);
}

/*
 * Save the fpu, extended register state to the user signal frame.
 *
 * 'buf_fx' is the 64-byte aligned pointer at which the [f|fx|x]save
 *  state is copied.
 *  'buf' points to the 'buf_fx' or to the fsave header followed by 'buf_fx'.
 *
 *	buf == buf_fx for 64-bit frames and 32-bit fsave frame.
 *	buf != buf_fx for 32-bit frames with fxstate.
 *
 * Try to save it directly to the user frame with disabled page fault handler.
 * If this fails then do the slow path where the FPU state is first saved to
 * task's fpu->state and then copy it to the user frame pointed to by the
 * aligned pointer 'buf_fx'.
 *
 * If this is a 32-bit frame with fxstate, put a fsave header before
 * the aligned state at 'buf_fx'.
 *
 * For [f]xsave state, update the SW reserved fields in the [f]xsave frame
 * indicating the absence/presence of the extended state to the user.
 */
bool copy_fpstate_to_sigframe(void __user *buf, void __user *buf_fx, int size)
{
	struct task_struct *tsk = current;
	int ia32_fxstate = (buf != buf_fx);
	int ret;

	ia32_fxstate &= (IS_ENABLED(CONFIG_X86_32) ||
			 IS_ENABLED(CONFIG_IA32_EMULATION));

	if (!static_cpu_has(X86_FEATURE_FPU)) {
		struct user_i387_ia32_struct fp;

		fpregs_soft_get(current, NULL, (struct membuf){.p = &fp,
						.left = sizeof(fp)});
		return !copy_to_user(buf, &fp, sizeof(fp));
	}

	if (!access_ok(buf, size))
		return false;

	if (use_xsave()) {
		struct xregs_state __user *xbuf = buf_fx;

		/*
		 * Clear the xsave header first, so that reserved fields are
		 * initialized to zero.
		 */
		if (__clear_user(&xbuf->header, sizeof(xbuf->header)))
			return false;
	}
retry:
	/*
	 * Load the FPU registers if they are not valid for the current task.
	 * With a valid FPU state we can attempt to save the state directly to
	 * userland's stack frame which will likely succeed. If it does not,
	 * resolve the fault in the user memory and try again.
	 */
	fpregs_lock();
	if (test_thread_flag(TIF_NEED_FPU_LOAD))
		fpregs_restore_userregs();

	pagefault_disable();
	ret = copy_fpregs_to_sigframe(buf_fx);
	pagefault_enable();
	fpregs_unlock();

	if (ret) {
		if (!__clear_user(buf_fx, fpu_user_xstate_size))
			goto retry;
		return false;
	}

	/* Save the fsave header for the 32-bit frames. */
	if ((ia32_fxstate || !use_fxsr()) && !save_fsave_header(tsk, buf))
		return false;

	if (use_fxsr() && !save_xstate_epilog(buf_fx, ia32_fxstate))
		return false;

	return true;
}

static int __restore_fpregs_from_user(void __user *buf, u64 xrestore,
				      bool fx_only)
{
	if (use_xsave()) {
		u64 init_bv = xfeatures_mask_uabi() & ~xrestore;
		int ret;

		if (likely(!fx_only))
			ret = xrstor_from_user_sigframe(buf, xrestore);
		else
			ret = fxrstor_from_user_sigframe(buf);

		if (!ret && unlikely(init_bv))
			os_xrstor(&init_fpstate.xsave, init_bv);
		return ret;
	} else if (use_fxsr()) {
		return fxrstor_from_user_sigframe(buf);
	} else {
		return frstor_from_user_sigframe(buf);
	}
}

/*
 * Attempt to restore the FPU registers directly from user memory.
 * Pagefaults are handled and any errors returned are fatal.
 */
static bool restore_fpregs_from_user(void __user *buf, u64 xrestore,
				     bool fx_only, unsigned int size)
{
	struct fpu *fpu = &current->thread.fpu;
	int ret;

retry:
	fpregs_lock();
	pagefault_disable();
	ret = __restore_fpregs_from_user(buf, xrestore, fx_only);
	pagefault_enable();

	if (unlikely(ret)) {
		/*
		 * The above did an FPU restore operation, restricted to
		 * the user portion of the registers, and failed, but the
		 * microcode might have modified the FPU registers
		 * nevertheless.
		 *
		 * If the FPU registers do not belong to current, then
		 * invalidate the FPU register state otherwise the task
		 * might preempt current and return to user space with
		 * corrupted FPU registers.
		 */
		if (test_thread_flag(TIF_NEED_FPU_LOAD))
			__cpu_invalidate_fpregs_state();
		fpregs_unlock();

		/* Try to handle #PF, but anything else is fatal. */
		if (ret != X86_TRAP_PF)
			return false;

		if (!fault_in_pages_readable(buf, size))
			goto retry;
		return false;
	}

	/*
	 * Restore supervisor states: previous context switch etc has done
	 * XSAVES and saved the supervisor states in the kernel buffer from
	 * which they can be restored now.
	 *
	 * It would be optimal to handle this with a single XRSTORS, but
	 * this does not work because the rest of the FPU registers have
	 * been restored from a user buffer directly.
	 */
	if (test_thread_flag(TIF_NEED_FPU_LOAD) && xfeatures_mask_supervisor())
		os_xrstor(&fpu->state.xsave, xfeatures_mask_supervisor());

	fpregs_mark_activate();
	fpregs_unlock();
	return true;
}

static bool __fpu_restore_sig(void __user *buf, void __user *buf_fx,
			      bool ia32_fxstate)
{
	int state_size = fpu_kernel_xstate_size;
	struct task_struct *tsk = current;
	struct fpu *fpu = &tsk->thread.fpu;
	struct user_i387_ia32_struct env;
	u64 user_xfeatures = 0;
	bool fx_only = false;
	bool success;


	if (use_xsave()) {
		struct _fpx_sw_bytes fx_sw_user;

		if (!check_xstate_in_sigframe(buf_fx, &fx_sw_user))
			return false;

		fx_only = !fx_sw_user.magic1;
		state_size = fx_sw_user.xstate_size;
		user_xfeatures = fx_sw_user.xfeatures;
	} else {
		user_xfeatures = XFEATURE_MASK_FPSSE;
	}

	if (likely(!ia32_fxstate)) {
		/*
		 * Attempt to restore the FPU registers directly from user
		 * memory. For that to succeed, the user access cannot cause page
		 * faults. If it does, fall back to the slow path below, going
		 * through the kernel buffer with the enabled pagefault handler.
		 */
		return restore_fpregs_from_user(buf_fx, user_xfeatures, fx_only,
						state_size);
	}

	/*
	 * Copy the legacy state because the FP portion of the FX frame has
	 * to be ignored for histerical raisins. The legacy state is folded
	 * in once the larger state has been copied.
	 */
	if (__copy_from_user(&env, buf, sizeof(env)))
		return false;

	/*
	 * By setting TIF_NEED_FPU_LOAD it is ensured that our xstate is
	 * not modified on context switch and that the xstate is considered
	 * to be loaded again on return to userland (overriding last_cpu avoids
	 * the optimisation).
	 */
	fpregs_lock();
	if (!test_thread_flag(TIF_NEED_FPU_LOAD)) {
		/*
		 * If supervisor states are available then save the
		 * hardware state in current's fpstate so that the
		 * supervisor state is preserved. Save the full state for
		 * simplicity. There is no point in optimizing this by only
		 * saving the supervisor states and then shuffle them to
		 * the right place in memory. It's ia32 mode. Shrug.
		 */
		if (xfeatures_mask_supervisor())
			os_xsave(&fpu->state.xsave);
		set_thread_flag(TIF_NEED_FPU_LOAD);
	}
	__fpu_invalidate_fpregs_state(fpu);
	__cpu_invalidate_fpregs_state();
	fpregs_unlock();

	if (use_xsave() && !fx_only) {
		if (copy_sigframe_from_user_to_xstate(&fpu->state.xsave, buf_fx))
			return false;
	} else {
		if (__copy_from_user(&fpu->state.fxsave, buf_fx,
				     sizeof(fpu->state.fxsave)))
			return false;

<<<<<<< HEAD
		/* Reject invalid MXCSR values. */
		if (fpu->state.fxsave.mxcsr & ~mxcsr_feature_mask)
			return false;
=======
		if (IS_ENABLED(CONFIG_X86_64)) {
			/* Reject invalid MXCSR values. */
			if (fpu->state.fxsave.mxcsr & ~mxcsr_feature_mask)
				return -EINVAL;
		} else {
			/* Mask invalid bits out for historical reasons (broken hardware). */
			fpu->state.fxsave.mxcsr &= mxcsr_feature_mask;
		}
>>>>>>> b2381acd

		/* Enforce XFEATURE_MASK_FPSSE when XSAVE is enabled */
		if (use_xsave())
			fpu->state.xsave.header.xfeatures |= XFEATURE_MASK_FPSSE;
	}

	/* Fold the legacy FP storage */
	convert_to_fxsr(&fpu->state.fxsave, &env);

	fpregs_lock();
	if (use_xsave()) {
		/*
		 * Remove all UABI feature bits not set in user_xfeatures
		 * from the memory xstate header which makes the full
		 * restore below bring them into init state. This works for
		 * fx_only mode as well because that has only FP and SSE
		 * set in user_xfeatures.
		 *
		 * Preserve supervisor states!
		 */
		u64 mask = user_xfeatures | xfeatures_mask_supervisor();

		fpu->state.xsave.header.xfeatures &= mask;
		success = !os_xrstor_safe(&fpu->state.xsave, xfeatures_mask_all);
	} else {
		success = !fxrstor_safe(&fpu->state.fxsave);
	}

	if (likely(success))
		fpregs_mark_activate();

	fpregs_unlock();
	return success;
}

static inline int xstate_sigframe_size(void)
{
	return use_xsave() ? fpu_user_xstate_size + FP_XSTATE_MAGIC2_SIZE :
			fpu_user_xstate_size;
}

/*
 * Restore FPU state from a sigframe:
 */
bool fpu__restore_sig(void __user *buf, int ia32_frame)
{
	unsigned int size = xstate_sigframe_size();
	struct fpu *fpu = &current->thread.fpu;
	void __user *buf_fx = buf;
	bool ia32_fxstate = false;
	bool success = false;

	if (unlikely(!buf)) {
		fpu__clear_user_states(fpu);
		return true;
	}

	ia32_frame &= (IS_ENABLED(CONFIG_X86_32) ||
		       IS_ENABLED(CONFIG_IA32_EMULATION));

	/*
	 * Only FXSR enabled systems need the FX state quirk.
	 * FRSTOR does not need it and can use the fast path.
	 */
	if (ia32_frame && use_fxsr()) {
		buf_fx = buf + sizeof(struct fregs_state);
		size += sizeof(struct fregs_state);
		ia32_fxstate = true;
	}

	if (!access_ok(buf, size))
		goto out;

	if (!IS_ENABLED(CONFIG_X86_64) && !cpu_feature_enabled(X86_FEATURE_FPU)) {
		success = !fpregs_soft_set(current, NULL, 0,
					   sizeof(struct user_i387_ia32_struct),
					   NULL, buf);
	} else {
		success = __fpu_restore_sig(buf, buf_fx, ia32_fxstate);
	}

out:
	if (unlikely(!success))
		fpu__clear_user_states(fpu);
	return success;
}

unsigned long
fpu__alloc_mathframe(unsigned long sp, int ia32_frame,
		     unsigned long *buf_fx, unsigned long *size)
{
	unsigned long frame_size = xstate_sigframe_size();

	*buf_fx = sp = round_down(sp - frame_size, 64);
	if (ia32_frame && use_fxsr()) {
		frame_size += sizeof(struct fregs_state);
		sp -= sizeof(struct fregs_state);
	}

	*size = frame_size;

	return sp;
}

unsigned long fpu__get_fpstate_size(void)
{
	unsigned long ret = xstate_sigframe_size();

	/*
	 * This space is needed on (most) 32-bit kernels, or when a 32-bit
	 * app is running on a 64-bit kernel. To keep things simple, just
	 * assume the worst case and always include space for 'freg_state',
	 * even for 64-bit apps on 64-bit kernels. This wastes a bit of
	 * space, but keeps the code simple.
	 */
	if ((IS_ENABLED(CONFIG_IA32_EMULATION) ||
	     IS_ENABLED(CONFIG_X86_32)) && use_fxsr())
		ret += sizeof(struct fregs_state);

	return ret;
}

/*
 * Prepare the SW reserved portion of the fxsave memory layout, indicating
 * the presence of the extended state information in the memory layout
 * pointed by the fpstate pointer in the sigcontext.
 * This will be saved when ever the FP and extended state context is
 * saved on the user stack during the signal handler delivery to the user.
 */
void fpu__init_prepare_fx_sw_frame(void)
{
	int size = fpu_user_xstate_size + FP_XSTATE_MAGIC2_SIZE;

	fx_sw_reserved.magic1 = FP_XSTATE_MAGIC1;
	fx_sw_reserved.extended_size = size;
	fx_sw_reserved.xfeatures = xfeatures_mask_uabi();
	fx_sw_reserved.xstate_size = fpu_user_xstate_size;

	if (IS_ENABLED(CONFIG_IA32_EMULATION) ||
	    IS_ENABLED(CONFIG_X86_32)) {
		int fsave_header_size = sizeof(struct fregs_state);

		fx_sw_reserved_ia32 = fx_sw_reserved;
		fx_sw_reserved_ia32.extended_size = size + fsave_header_size;
	}
}
<|MERGE_RESOLUTION|>--- conflicted
+++ resolved
@@ -384,20 +384,14 @@
 				     sizeof(fpu->state.fxsave)))
 			return false;
 
-<<<<<<< HEAD
-		/* Reject invalid MXCSR values. */
-		if (fpu->state.fxsave.mxcsr & ~mxcsr_feature_mask)
-			return false;
-=======
 		if (IS_ENABLED(CONFIG_X86_64)) {
 			/* Reject invalid MXCSR values. */
 			if (fpu->state.fxsave.mxcsr & ~mxcsr_feature_mask)
-				return -EINVAL;
+				return false;
 		} else {
 			/* Mask invalid bits out for historical reasons (broken hardware). */
 			fpu->state.fxsave.mxcsr &= mxcsr_feature_mask;
 		}
->>>>>>> b2381acd
 
 		/* Enforce XFEATURE_MASK_FPSSE when XSAVE is enabled */
 		if (use_xsave())
