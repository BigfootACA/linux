--- conflicted
+++ resolved
@@ -27,14 +27,9 @@
 $(obj)/%.stub.o: $(obj)/%.o FORCE
 	$(call if_changed,objcopy)
 
-<<<<<<< HEAD
-obj-$(CONFIG_COMPAT)			+= sys32.o kuser32.o signal32.o 	\
-					   sys_compat.o
-=======
 obj-$(CONFIG_COMPAT)			+= sys32.o signal32.o			\
 					   sigreturn32.o sys_compat.o
 obj-$(CONFIG_KUSER_HELPERS)		+= kuser32.o
->>>>>>> 0ecfebd2
 obj-$(CONFIG_FUNCTION_TRACER)		+= ftrace.o entry-ftrace.o
 obj-$(CONFIG_MODULES)			+= module.o
 obj-$(CONFIG_ARM64_MODULE_PLTS)		+= module-plts.o
