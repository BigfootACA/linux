--- conflicted
+++ resolved
@@ -359,7 +359,58 @@
 		wake_up(pkmap_map_wait);
 }
 EXPORT_SYMBOL(kunmap_high);
-<<<<<<< HEAD
+
+#ifdef CONFIG_TRANSPARENT_HUGEPAGE
+void zero_user_segments(struct page *page, unsigned start1, unsigned end1,
+		unsigned start2, unsigned end2)
+{
+	unsigned int i;
+
+	BUG_ON(end1 > page_size(page) || end2 > page_size(page));
+
+	for (i = 0; i < compound_nr(page); i++) {
+		void *kaddr = NULL;
+
+		if (start1 < PAGE_SIZE || start2 < PAGE_SIZE)
+			kaddr = kmap_atomic(page + i);
+
+		if (start1 >= PAGE_SIZE) {
+			start1 -= PAGE_SIZE;
+			end1 -= PAGE_SIZE;
+		} else {
+			unsigned this_end = min_t(unsigned, end1, PAGE_SIZE);
+
+			if (end1 > start1)
+				memset(kaddr + start1, 0, this_end - start1);
+			end1 -= this_end;
+			start1 = 0;
+		}
+
+		if (start2 >= PAGE_SIZE) {
+			start2 -= PAGE_SIZE;
+			end2 -= PAGE_SIZE;
+		} else {
+			unsigned this_end = min_t(unsigned, end2, PAGE_SIZE);
+
+			if (end2 > start2)
+				memset(kaddr + start2, 0, this_end - start2);
+			end2 -= this_end;
+			start2 = 0;
+		}
+
+		if (kaddr) {
+			kunmap_atomic(kaddr);
+			flush_dcache_page(page + i);
+		}
+
+		if (!end1 && !end2)
+			break;
+	}
+
+	BUG_ON((start1 | start2 | end1 | end2) != 0);
+}
+EXPORT_SYMBOL(zero_user_segments);
+#endif /* CONFIG_TRANSPARENT_HUGEPAGE */
 #endif /* CONFIG_HIGHMEM */
 
 #ifdef CONFIG_KMAP_LOCAL
@@ -613,61 +664,6 @@
 }
 
 #endif
-=======
-
-#ifdef CONFIG_TRANSPARENT_HUGEPAGE
-void zero_user_segments(struct page *page, unsigned start1, unsigned end1,
-		unsigned start2, unsigned end2)
-{
-	unsigned int i;
-
-	BUG_ON(end1 > page_size(page) || end2 > page_size(page));
-
-	for (i = 0; i < compound_nr(page); i++) {
-		void *kaddr = NULL;
-
-		if (start1 < PAGE_SIZE || start2 < PAGE_SIZE)
-			kaddr = kmap_atomic(page + i);
-
-		if (start1 >= PAGE_SIZE) {
-			start1 -= PAGE_SIZE;
-			end1 -= PAGE_SIZE;
-		} else {
-			unsigned this_end = min_t(unsigned, end1, PAGE_SIZE);
-
-			if (end1 > start1)
-				memset(kaddr + start1, 0, this_end - start1);
-			end1 -= this_end;
-			start1 = 0;
-		}
-
-		if (start2 >= PAGE_SIZE) {
-			start2 -= PAGE_SIZE;
-			end2 -= PAGE_SIZE;
-		} else {
-			unsigned this_end = min_t(unsigned, end2, PAGE_SIZE);
-
-			if (end2 > start2)
-				memset(kaddr + start2, 0, this_end - start2);
-			end2 -= this_end;
-			start2 = 0;
-		}
-
-		if (kaddr) {
-			kunmap_atomic(kaddr);
-			flush_dcache_page(page + i);
-		}
-
-		if (!end1 && !end2)
-			break;
-	}
-
-	BUG_ON((start1 | start2 | end1 | end2) != 0);
-}
-EXPORT_SYMBOL(zero_user_segments);
-#endif /* CONFIG_TRANSPARENT_HUGEPAGE */
-#endif	/* CONFIG_HIGHMEM */
->>>>>>> dfefd226
 
 #if defined(HASHED_PAGE_VIRTUAL)
 
