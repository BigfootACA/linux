--- conflicted
+++ resolved
@@ -83,10 +83,7 @@
 		bool			collect_stat;
 		bool			weak_group;
 		bool			bpf_counter;
-<<<<<<< HEAD
-=======
 		bool			use_config_name;
->>>>>>> 8e0eb2fb
 		int			bpf_fd;
 		struct bpf_object	*bpf_obj;
 		struct list_head	config_terms;
@@ -121,7 +118,6 @@
 	bool			merged_stat;
 	bool			reset_group;
 	bool			errored;
-	bool			use_config_name;
 	struct hashmap		*per_pkg_mask;
 	struct evsel		*leader;
 	int			err;
