--- conflicted
+++ resolved
@@ -872,11 +872,8 @@
 	$(addprefix $(OUTPUT)/,*.o *.d *.skel.h *.lskel.h *.subskel.h	\
 			       no_alu32 cpuv4 bpf_gcc bpf_testmod.ko	\
 			       bpf_test_no_cfi.ko			\
-<<<<<<< HEAD
-=======
 			       bpf_test_modorder_x.ko			\
 			       bpf_test_modorder_y.ko			\
->>>>>>> 8ee0f23e
 			       liburandom_read.so)			\
 	$(OUTPUT)/FEATURE-DUMP.selftests
 
