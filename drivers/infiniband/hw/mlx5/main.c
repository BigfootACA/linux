// SPDX-License-Identifier: GPL-2.0 OR Linux-OpenIB
/*
 * Copyright (c) 2013-2020, Mellanox Technologies inc. All rights reserved.
 * Copyright (c) 2020, Intel Corporation. All rights reserved.
 */

#include <linux/debugfs.h>
#include <linux/highmem.h>
#include <linux/module.h>
#include <linux/init.h>
#include <linux/errno.h>
#include <linux/pci.h>
#include <linux/dma-mapping.h>
#include <linux/slab.h>
#include <linux/bitmap.h>
#include <linux/sched.h>
#include <linux/sched/mm.h>
#include <linux/sched/task.h>
#include <linux/delay.h>
#include <rdma/ib_user_verbs.h>
#include <rdma/ib_addr.h>
#include <rdma/ib_cache.h>
#include <linux/mlx5/port.h>
#include <linux/mlx5/vport.h>
#include <linux/mlx5/fs.h>
#include <linux/mlx5/eswitch.h>
#include <linux/mlx5/driver.h>
#include <linux/list.h>
#include <rdma/ib_smi.h>
#include <rdma/ib_umem_odp.h>
#include <rdma/lag.h>
#include <linux/in.h>
#include <linux/etherdevice.h>
#include "mlx5_ib.h"
#include "ib_rep.h"
#include "cmd.h"
#include "devx.h"
#include "dm.h"
#include "fs.h"
#include "srq.h"
#include "qp.h"
#include "wr.h"
#include "restrack.h"
#include "counters.h"
#include "umr.h"
#include <rdma/uverbs_std_types.h>
#include <rdma/uverbs_ioctl.h>
#include <rdma/mlx5_user_ioctl_verbs.h>
#include <rdma/mlx5_user_ioctl_cmds.h>
#include "macsec.h"

#define UVERBS_MODULE_NAME mlx5_ib
#include <rdma/uverbs_named_ioctl.h>

MODULE_AUTHOR("Eli Cohen <eli@mellanox.com>");
MODULE_DESCRIPTION("Mellanox 5th generation network adapters (ConnectX series) IB driver");
MODULE_LICENSE("Dual BSD/GPL");

struct mlx5_ib_event_work {
	struct work_struct	work;
	union {
		struct mlx5_ib_dev	      *dev;
		struct mlx5_ib_multiport_info *mpi;
	};
	bool			is_slave;
	unsigned int		event;
	void			*param;
};

enum {
	MLX5_ATOMIC_SIZE_QP_8BYTES = 1 << 3,
};

static struct workqueue_struct *mlx5_ib_event_wq;
static LIST_HEAD(mlx5_ib_unaffiliated_port_list);
static LIST_HEAD(mlx5_ib_dev_list);
/*
 * This mutex should be held when accessing either of the above lists
 */
static DEFINE_MUTEX(mlx5_ib_multiport_mutex);

struct mlx5_ib_dev *mlx5_ib_get_ibdev_from_mpi(struct mlx5_ib_multiport_info *mpi)
{
	struct mlx5_ib_dev *dev;

	mutex_lock(&mlx5_ib_multiport_mutex);
	dev = mpi->ibdev;
	mutex_unlock(&mlx5_ib_multiport_mutex);
	return dev;
}

static enum rdma_link_layer
mlx5_port_type_cap_to_rdma_ll(int port_type_cap)
{
	switch (port_type_cap) {
	case MLX5_CAP_PORT_TYPE_IB:
		return IB_LINK_LAYER_INFINIBAND;
	case MLX5_CAP_PORT_TYPE_ETH:
		return IB_LINK_LAYER_ETHERNET;
	default:
		return IB_LINK_LAYER_UNSPECIFIED;
	}
}

static enum rdma_link_layer
mlx5_ib_port_link_layer(struct ib_device *device, u32 port_num)
{
	struct mlx5_ib_dev *dev = to_mdev(device);
	int port_type_cap = MLX5_CAP_GEN(dev->mdev, port_type);

	return mlx5_port_type_cap_to_rdma_ll(port_type_cap);
}

static int get_port_state(struct ib_device *ibdev,
			  u32 port_num,
			  enum ib_port_state *state)
{
	struct ib_port_attr attr;
	int ret;

	memset(&attr, 0, sizeof(attr));
	ret = ibdev->ops.query_port(ibdev, port_num, &attr);
	if (!ret)
		*state = attr.state;
	return ret;
}

static struct mlx5_roce *mlx5_get_rep_roce(struct mlx5_ib_dev *dev,
					   struct net_device *ndev,
					   struct net_device *upper,
					   u32 *port_num)
{
	struct net_device *rep_ndev;
	struct mlx5_ib_port *port;
	int i;

	for (i = 0; i < dev->num_ports; i++) {
		port  = &dev->port[i];
		if (!port->rep)
			continue;

		if (upper == ndev && port->rep->vport == MLX5_VPORT_UPLINK) {
			*port_num = i + 1;
			return &port->roce;
		}

		if (upper && port->rep->vport == MLX5_VPORT_UPLINK)
			continue;

		read_lock(&port->roce.netdev_lock);
		rep_ndev = mlx5_ib_get_rep_netdev(port->rep->esw,
						  port->rep->vport);
		if (rep_ndev == ndev) {
			read_unlock(&port->roce.netdev_lock);
			*port_num = i + 1;
			return &port->roce;
		}
		read_unlock(&port->roce.netdev_lock);
	}

	return NULL;
}

static int mlx5_netdev_event(struct notifier_block *this,
			     unsigned long event, void *ptr)
{
	struct mlx5_roce *roce = container_of(this, struct mlx5_roce, nb);
	struct net_device *ndev = netdev_notifier_info_to_dev(ptr);
	u32 port_num = roce->native_port_num;
	struct mlx5_core_dev *mdev;
	struct mlx5_ib_dev *ibdev;

	ibdev = roce->dev;
	mdev = mlx5_ib_get_native_port_mdev(ibdev, port_num, NULL);
	if (!mdev)
		return NOTIFY_DONE;

	switch (event) {
	case NETDEV_REGISTER:
		/* Should already be registered during the load */
		if (ibdev->is_rep)
			break;
		write_lock(&roce->netdev_lock);
		if (ndev->dev.parent == mdev->device)
			roce->netdev = ndev;
		write_unlock(&roce->netdev_lock);
		break;

	case NETDEV_UNREGISTER:
		/* In case of reps, ib device goes away before the netdevs */
		write_lock(&roce->netdev_lock);
		if (roce->netdev == ndev)
			roce->netdev = NULL;
		write_unlock(&roce->netdev_lock);
		break;

	case NETDEV_CHANGE:
	case NETDEV_UP:
	case NETDEV_DOWN: {
		struct net_device *lag_ndev = mlx5_lag_get_roce_netdev(mdev);
		struct net_device *upper = NULL;

		if (lag_ndev) {
			upper = netdev_master_upper_dev_get(lag_ndev);
			dev_put(lag_ndev);
		}

		if (ibdev->is_rep)
			roce = mlx5_get_rep_roce(ibdev, ndev, upper, &port_num);
		if (!roce)
			return NOTIFY_DONE;
		if ((upper == ndev ||
		     ((!upper || ibdev->is_rep) && ndev == roce->netdev)) &&
		    ibdev->ib_active) {
			struct ib_event ibev = { };
			enum ib_port_state port_state;

			if (get_port_state(&ibdev->ib_dev, port_num,
					   &port_state))
				goto done;

			if (roce->last_port_state == port_state)
				goto done;

			roce->last_port_state = port_state;
			ibev.device = &ibdev->ib_dev;
			if (port_state == IB_PORT_DOWN)
				ibev.event = IB_EVENT_PORT_ERR;
			else if (port_state == IB_PORT_ACTIVE)
				ibev.event = IB_EVENT_PORT_ACTIVE;
			else
				goto done;

			ibev.element.port_num = port_num;
			ib_dispatch_event(&ibev);
		}
		break;
	}

	default:
		break;
	}
done:
	mlx5_ib_put_native_port_mdev(ibdev, port_num);
	return NOTIFY_DONE;
}

static struct net_device *mlx5_ib_get_netdev(struct ib_device *device,
					     u32 port_num)
{
	struct mlx5_ib_dev *ibdev = to_mdev(device);
	struct net_device *ndev;
	struct mlx5_core_dev *mdev;

	mdev = mlx5_ib_get_native_port_mdev(ibdev, port_num, NULL);
	if (!mdev)
		return NULL;

	ndev = mlx5_lag_get_roce_netdev(mdev);
	if (ndev)
		goto out;

	/* Ensure ndev does not disappear before we invoke dev_hold()
	 */
	read_lock(&ibdev->port[port_num - 1].roce.netdev_lock);
	ndev = ibdev->port[port_num - 1].roce.netdev;
	dev_hold(ndev);
	read_unlock(&ibdev->port[port_num - 1].roce.netdev_lock);

out:
	mlx5_ib_put_native_port_mdev(ibdev, port_num);
	return ndev;
}

struct mlx5_core_dev *mlx5_ib_get_native_port_mdev(struct mlx5_ib_dev *ibdev,
						   u32 ib_port_num,
						   u32 *native_port_num)
{
	enum rdma_link_layer ll = mlx5_ib_port_link_layer(&ibdev->ib_dev,
							  ib_port_num);
	struct mlx5_core_dev *mdev = NULL;
	struct mlx5_ib_multiport_info *mpi;
	struct mlx5_ib_port *port;

	if (!mlx5_core_mp_enabled(ibdev->mdev) ||
	    ll != IB_LINK_LAYER_ETHERNET) {
		if (native_port_num)
			*native_port_num = ib_port_num;
		return ibdev->mdev;
	}

	if (native_port_num)
		*native_port_num = 1;

	port = &ibdev->port[ib_port_num - 1];
	spin_lock(&port->mp.mpi_lock);
	mpi = ibdev->port[ib_port_num - 1].mp.mpi;
	if (mpi && !mpi->unaffiliate) {
		mdev = mpi->mdev;
		/* If it's the master no need to refcount, it'll exist
		 * as long as the ib_dev exists.
		 */
		if (!mpi->is_master)
			mpi->mdev_refcnt++;
	}
	spin_unlock(&port->mp.mpi_lock);

	return mdev;
}

void mlx5_ib_put_native_port_mdev(struct mlx5_ib_dev *ibdev, u32 port_num)
{
	enum rdma_link_layer ll = mlx5_ib_port_link_layer(&ibdev->ib_dev,
							  port_num);
	struct mlx5_ib_multiport_info *mpi;
	struct mlx5_ib_port *port;

	if (!mlx5_core_mp_enabled(ibdev->mdev) || ll != IB_LINK_LAYER_ETHERNET)
		return;

	port = &ibdev->port[port_num - 1];

	spin_lock(&port->mp.mpi_lock);
	mpi = ibdev->port[port_num - 1].mp.mpi;
	if (mpi->is_master)
		goto out;

	mpi->mdev_refcnt--;
	if (mpi->unaffiliate)
		complete(&mpi->unref_comp);
out:
	spin_unlock(&port->mp.mpi_lock);
}

static int translate_eth_legacy_proto_oper(u32 eth_proto_oper,
					   u16 *active_speed, u8 *active_width)
{
	switch (eth_proto_oper) {
	case MLX5E_PROT_MASK(MLX5E_1000BASE_CX_SGMII):
	case MLX5E_PROT_MASK(MLX5E_1000BASE_KX):
	case MLX5E_PROT_MASK(MLX5E_100BASE_TX):
	case MLX5E_PROT_MASK(MLX5E_1000BASE_T):
		*active_width = IB_WIDTH_1X;
		*active_speed = IB_SPEED_SDR;
		break;
	case MLX5E_PROT_MASK(MLX5E_10GBASE_T):
	case MLX5E_PROT_MASK(MLX5E_10GBASE_CX4):
	case MLX5E_PROT_MASK(MLX5E_10GBASE_KX4):
	case MLX5E_PROT_MASK(MLX5E_10GBASE_KR):
	case MLX5E_PROT_MASK(MLX5E_10GBASE_CR):
	case MLX5E_PROT_MASK(MLX5E_10GBASE_SR):
	case MLX5E_PROT_MASK(MLX5E_10GBASE_ER):
		*active_width = IB_WIDTH_1X;
		*active_speed = IB_SPEED_QDR;
		break;
	case MLX5E_PROT_MASK(MLX5E_25GBASE_CR):
	case MLX5E_PROT_MASK(MLX5E_25GBASE_KR):
	case MLX5E_PROT_MASK(MLX5E_25GBASE_SR):
		*active_width = IB_WIDTH_1X;
		*active_speed = IB_SPEED_EDR;
		break;
	case MLX5E_PROT_MASK(MLX5E_40GBASE_CR4):
	case MLX5E_PROT_MASK(MLX5E_40GBASE_KR4):
	case MLX5E_PROT_MASK(MLX5E_40GBASE_SR4):
	case MLX5E_PROT_MASK(MLX5E_40GBASE_LR4):
		*active_width = IB_WIDTH_4X;
		*active_speed = IB_SPEED_QDR;
		break;
	case MLX5E_PROT_MASK(MLX5E_50GBASE_CR2):
	case MLX5E_PROT_MASK(MLX5E_50GBASE_KR2):
	case MLX5E_PROT_MASK(MLX5E_50GBASE_SR2):
		*active_width = IB_WIDTH_1X;
		*active_speed = IB_SPEED_HDR;
		break;
	case MLX5E_PROT_MASK(MLX5E_56GBASE_R4):
		*active_width = IB_WIDTH_4X;
		*active_speed = IB_SPEED_FDR;
		break;
	case MLX5E_PROT_MASK(MLX5E_100GBASE_CR4):
	case MLX5E_PROT_MASK(MLX5E_100GBASE_SR4):
	case MLX5E_PROT_MASK(MLX5E_100GBASE_KR4):
	case MLX5E_PROT_MASK(MLX5E_100GBASE_LR4):
		*active_width = IB_WIDTH_4X;
		*active_speed = IB_SPEED_EDR;
		break;
	default:
		return -EINVAL;
	}

	return 0;
}

static int translate_eth_ext_proto_oper(u32 eth_proto_oper, u16 *active_speed,
					u8 *active_width)
{
	switch (eth_proto_oper) {
	case MLX5E_PROT_MASK(MLX5E_SGMII_100M):
	case MLX5E_PROT_MASK(MLX5E_1000BASE_X_SGMII):
		*active_width = IB_WIDTH_1X;
		*active_speed = IB_SPEED_SDR;
		break;
	case MLX5E_PROT_MASK(MLX5E_5GBASE_R):
		*active_width = IB_WIDTH_1X;
		*active_speed = IB_SPEED_DDR;
		break;
	case MLX5E_PROT_MASK(MLX5E_10GBASE_XFI_XAUI_1):
		*active_width = IB_WIDTH_1X;
		*active_speed = IB_SPEED_QDR;
		break;
	case MLX5E_PROT_MASK(MLX5E_40GBASE_XLAUI_4_XLPPI_4):
		*active_width = IB_WIDTH_4X;
		*active_speed = IB_SPEED_QDR;
		break;
	case MLX5E_PROT_MASK(MLX5E_25GAUI_1_25GBASE_CR_KR):
		*active_width = IB_WIDTH_1X;
		*active_speed = IB_SPEED_EDR;
		break;
	case MLX5E_PROT_MASK(MLX5E_50GAUI_2_LAUI_2_50GBASE_CR2_KR2):
		*active_width = IB_WIDTH_2X;
		*active_speed = IB_SPEED_EDR;
		break;
	case MLX5E_PROT_MASK(MLX5E_50GAUI_1_LAUI_1_50GBASE_CR_KR):
		*active_width = IB_WIDTH_1X;
		*active_speed = IB_SPEED_HDR;
		break;
	case MLX5E_PROT_MASK(MLX5E_CAUI_4_100GBASE_CR4_KR4):
		*active_width = IB_WIDTH_4X;
		*active_speed = IB_SPEED_EDR;
		break;
	case MLX5E_PROT_MASK(MLX5E_100GAUI_2_100GBASE_CR2_KR2):
		*active_width = IB_WIDTH_2X;
		*active_speed = IB_SPEED_HDR;
		break;
	case MLX5E_PROT_MASK(MLX5E_100GAUI_1_100GBASE_CR_KR):
		*active_width = IB_WIDTH_1X;
		*active_speed = IB_SPEED_NDR;
		break;
	case MLX5E_PROT_MASK(MLX5E_200GAUI_4_200GBASE_CR4_KR4):
		*active_width = IB_WIDTH_4X;
		*active_speed = IB_SPEED_HDR;
		break;
	case MLX5E_PROT_MASK(MLX5E_200GAUI_2_200GBASE_CR2_KR2):
		*active_width = IB_WIDTH_2X;
		*active_speed = IB_SPEED_NDR;
		break;
	case MLX5E_PROT_MASK(MLX5E_400GAUI_8_400GBASE_CR8):
		*active_width = IB_WIDTH_8X;
		*active_speed = IB_SPEED_HDR;
		break;
	case MLX5E_PROT_MASK(MLX5E_400GAUI_4_400GBASE_CR4_KR4):
		*active_width = IB_WIDTH_4X;
		*active_speed = IB_SPEED_NDR;
		break;
	case MLX5E_PROT_MASK(MLX5E_800GAUI_8_800GBASE_CR8_KR8):
		*active_width = IB_WIDTH_8X;
		*active_speed = IB_SPEED_NDR;
		break;
	default:
		return -EINVAL;
	}

	return 0;
}

static int translate_eth_proto_oper(u32 eth_proto_oper, u16 *active_speed,
				    u8 *active_width, bool ext)
{
	return ext ?
		translate_eth_ext_proto_oper(eth_proto_oper, active_speed,
					     active_width) :
		translate_eth_legacy_proto_oper(eth_proto_oper, active_speed,
						active_width);
}

static int mlx5_query_port_roce(struct ib_device *device, u32 port_num,
				struct ib_port_attr *props)
{
	struct mlx5_ib_dev *dev = to_mdev(device);
	u32 out[MLX5_ST_SZ_DW(ptys_reg)] = {0};
	struct mlx5_core_dev *mdev;
	struct net_device *ndev, *upper;
	enum ib_mtu ndev_ib_mtu;
	bool put_mdev = true;
	u32 eth_prot_oper;
	u32 mdev_port_num;
	bool ext;
	int err;

	mdev = mlx5_ib_get_native_port_mdev(dev, port_num, &mdev_port_num);
	if (!mdev) {
		/* This means the port isn't affiliated yet. Get the
		 * info for the master port instead.
		 */
		put_mdev = false;
		mdev = dev->mdev;
		mdev_port_num = 1;
		port_num = 1;
	}

	/* Possible bad flows are checked before filling out props so in case
	 * of an error it will still be zeroed out.
	 * Use native port in case of reps
	 */
	if (dev->is_rep)
		err = mlx5_query_port_ptys(mdev, out, sizeof(out), MLX5_PTYS_EN,
					   1);
	else
		err = mlx5_query_port_ptys(mdev, out, sizeof(out), MLX5_PTYS_EN,
					   mdev_port_num);
	if (err)
		goto out;
	ext = !!MLX5_GET_ETH_PROTO(ptys_reg, out, true, eth_proto_capability);
	eth_prot_oper = MLX5_GET_ETH_PROTO(ptys_reg, out, ext, eth_proto_oper);

	props->active_width     = IB_WIDTH_4X;
	props->active_speed     = IB_SPEED_QDR;

	translate_eth_proto_oper(eth_prot_oper, &props->active_speed,
				 &props->active_width, ext);

	if (!dev->is_rep && dev->mdev->roce.roce_en) {
		u16 qkey_viol_cntr;

		props->port_cap_flags |= IB_PORT_CM_SUP;
		props->ip_gids = true;
		props->gid_tbl_len = MLX5_CAP_ROCE(dev->mdev,
						   roce_address_table_size);
		mlx5_query_nic_vport_qkey_viol_cntr(mdev, &qkey_viol_cntr);
		props->qkey_viol_cntr = qkey_viol_cntr;
	}
	props->max_mtu          = IB_MTU_4096;
	props->max_msg_sz       = 1 << MLX5_CAP_GEN(dev->mdev, log_max_msg);
	props->pkey_tbl_len     = 1;
	props->state            = IB_PORT_DOWN;
	props->phys_state       = IB_PORT_PHYS_STATE_DISABLED;

	/* If this is a stub query for an unaffiliated port stop here */
	if (!put_mdev)
		goto out;

	ndev = mlx5_ib_get_netdev(device, port_num);
	if (!ndev)
		goto out;

	if (dev->lag_active) {
		rcu_read_lock();
		upper = netdev_master_upper_dev_get_rcu(ndev);
		if (upper) {
			dev_put(ndev);
			ndev = upper;
			dev_hold(ndev);
		}
		rcu_read_unlock();
	}

	if (netif_running(ndev) && netif_carrier_ok(ndev)) {
		props->state      = IB_PORT_ACTIVE;
		props->phys_state = IB_PORT_PHYS_STATE_LINK_UP;
	}

	ndev_ib_mtu = iboe_get_mtu(ndev->mtu);

	dev_put(ndev);

	props->active_mtu	= min(props->max_mtu, ndev_ib_mtu);
out:
	if (put_mdev)
		mlx5_ib_put_native_port_mdev(dev, port_num);
	return err;
}

int set_roce_addr(struct mlx5_ib_dev *dev, u32 port_num,
		  unsigned int index, const union ib_gid *gid,
		  const struct ib_gid_attr *attr)
{
	enum ib_gid_type gid_type;
	u16 vlan_id = 0xffff;
	u8 roce_version = 0;
	u8 roce_l3_type = 0;
	u8 mac[ETH_ALEN];
	int ret;

	gid_type = attr->gid_type;
	if (gid) {
		ret = rdma_read_gid_l2_fields(attr, &vlan_id, &mac[0]);
		if (ret)
			return ret;
	}

	switch (gid_type) {
	case IB_GID_TYPE_ROCE:
		roce_version = MLX5_ROCE_VERSION_1;
		break;
	case IB_GID_TYPE_ROCE_UDP_ENCAP:
		roce_version = MLX5_ROCE_VERSION_2;
		if (gid && ipv6_addr_v4mapped((void *)gid))
			roce_l3_type = MLX5_ROCE_L3_TYPE_IPV4;
		else
			roce_l3_type = MLX5_ROCE_L3_TYPE_IPV6;
		break;

	default:
		mlx5_ib_warn(dev, "Unexpected GID type %u\n", gid_type);
	}

	return mlx5_core_roce_gid_set(dev->mdev, index, roce_version,
				      roce_l3_type, gid->raw, mac,
				      vlan_id < VLAN_CFI_MASK, vlan_id,
				      port_num);
}

static int mlx5_ib_add_gid(const struct ib_gid_attr *attr,
			   __always_unused void **context)
{
	int ret;

	ret = mlx5r_add_gid_macsec_operations(attr);
	if (ret)
		return ret;

	return set_roce_addr(to_mdev(attr->device), attr->port_num,
			     attr->index, &attr->gid, attr);
}

static int mlx5_ib_del_gid(const struct ib_gid_attr *attr,
			   __always_unused void **context)
{
	int ret;

	ret = set_roce_addr(to_mdev(attr->device), attr->port_num,
			    attr->index, NULL, attr);
	if (ret)
		return ret;

	mlx5r_del_gid_macsec_operations(attr);
	return 0;
}

__be16 mlx5_get_roce_udp_sport_min(const struct mlx5_ib_dev *dev,
				   const struct ib_gid_attr *attr)
{
	if (attr->gid_type != IB_GID_TYPE_ROCE_UDP_ENCAP)
		return 0;

	return cpu_to_be16(MLX5_CAP_ROCE(dev->mdev, r_roce_min_src_udp_port));
}

static int mlx5_use_mad_ifc(struct mlx5_ib_dev *dev)
{
	if (MLX5_CAP_GEN(dev->mdev, port_type) == MLX5_CAP_PORT_TYPE_IB)
		return !MLX5_CAP_GEN(dev->mdev, ib_virt);
	return 0;
}

enum {
	MLX5_VPORT_ACCESS_METHOD_MAD,
	MLX5_VPORT_ACCESS_METHOD_HCA,
	MLX5_VPORT_ACCESS_METHOD_NIC,
};

static int mlx5_get_vport_access_method(struct ib_device *ibdev)
{
	if (mlx5_use_mad_ifc(to_mdev(ibdev)))
		return MLX5_VPORT_ACCESS_METHOD_MAD;

	if (mlx5_ib_port_link_layer(ibdev, 1) ==
	    IB_LINK_LAYER_ETHERNET)
		return MLX5_VPORT_ACCESS_METHOD_NIC;

	return MLX5_VPORT_ACCESS_METHOD_HCA;
}

static void get_atomic_caps(struct mlx5_ib_dev *dev,
			    u8 atomic_size_qp,
			    struct ib_device_attr *props)
{
	u8 tmp;
	u8 atomic_operations = MLX5_CAP_ATOMIC(dev->mdev, atomic_operations);
	u8 atomic_req_8B_endianness_mode =
		MLX5_CAP_ATOMIC(dev->mdev, atomic_req_8B_endianness_mode);

	/* Check if HW supports 8 bytes standard atomic operations and capable
	 * of host endianness respond
	 */
	tmp = MLX5_ATOMIC_OPS_CMP_SWAP | MLX5_ATOMIC_OPS_FETCH_ADD;
	if (((atomic_operations & tmp) == tmp) &&
	    (atomic_size_qp & MLX5_ATOMIC_SIZE_QP_8BYTES) &&
	    (atomic_req_8B_endianness_mode)) {
		props->atomic_cap = IB_ATOMIC_HCA;
	} else {
		props->atomic_cap = IB_ATOMIC_NONE;
	}
}

static void get_atomic_caps_qp(struct mlx5_ib_dev *dev,
			       struct ib_device_attr *props)
{
	u8 atomic_size_qp = MLX5_CAP_ATOMIC(dev->mdev, atomic_size_qp);

	get_atomic_caps(dev, atomic_size_qp, props);
}

static int mlx5_query_system_image_guid(struct ib_device *ibdev,
					__be64 *sys_image_guid)
{
	struct mlx5_ib_dev *dev = to_mdev(ibdev);
	struct mlx5_core_dev *mdev = dev->mdev;
	u64 tmp;
	int err;

	switch (mlx5_get_vport_access_method(ibdev)) {
	case MLX5_VPORT_ACCESS_METHOD_MAD:
		return mlx5_query_mad_ifc_system_image_guid(ibdev,
							    sys_image_guid);

	case MLX5_VPORT_ACCESS_METHOD_HCA:
		err = mlx5_query_hca_vport_system_image_guid(mdev, &tmp);
		break;

	case MLX5_VPORT_ACCESS_METHOD_NIC:
		err = mlx5_query_nic_vport_system_image_guid(mdev, &tmp);
		break;

	default:
		return -EINVAL;
	}

	if (!err)
		*sys_image_guid = cpu_to_be64(tmp);

	return err;

}

static int mlx5_query_max_pkeys(struct ib_device *ibdev,
				u16 *max_pkeys)
{
	struct mlx5_ib_dev *dev = to_mdev(ibdev);
	struct mlx5_core_dev *mdev = dev->mdev;

	switch (mlx5_get_vport_access_method(ibdev)) {
	case MLX5_VPORT_ACCESS_METHOD_MAD:
		return mlx5_query_mad_ifc_max_pkeys(ibdev, max_pkeys);

	case MLX5_VPORT_ACCESS_METHOD_HCA:
	case MLX5_VPORT_ACCESS_METHOD_NIC:
		*max_pkeys = mlx5_to_sw_pkey_sz(MLX5_CAP_GEN(mdev,
						pkey_table_size));
		return 0;

	default:
		return -EINVAL;
	}
}

static int mlx5_query_vendor_id(struct ib_device *ibdev,
				u32 *vendor_id)
{
	struct mlx5_ib_dev *dev = to_mdev(ibdev);

	switch (mlx5_get_vport_access_method(ibdev)) {
	case MLX5_VPORT_ACCESS_METHOD_MAD:
		return mlx5_query_mad_ifc_vendor_id(ibdev, vendor_id);

	case MLX5_VPORT_ACCESS_METHOD_HCA:
	case MLX5_VPORT_ACCESS_METHOD_NIC:
		return mlx5_core_query_vendor_id(dev->mdev, vendor_id);

	default:
		return -EINVAL;
	}
}

static int mlx5_query_node_guid(struct mlx5_ib_dev *dev,
				__be64 *node_guid)
{
	u64 tmp;
	int err;

	switch (mlx5_get_vport_access_method(&dev->ib_dev)) {
	case MLX5_VPORT_ACCESS_METHOD_MAD:
		return mlx5_query_mad_ifc_node_guid(dev, node_guid);

	case MLX5_VPORT_ACCESS_METHOD_HCA:
		err = mlx5_query_hca_vport_node_guid(dev->mdev, &tmp);
		break;

	case MLX5_VPORT_ACCESS_METHOD_NIC:
		err = mlx5_query_nic_vport_node_guid(dev->mdev, &tmp);
		break;

	default:
		return -EINVAL;
	}

	if (!err)
		*node_guid = cpu_to_be64(tmp);

	return err;
}

struct mlx5_reg_node_desc {
	u8	desc[IB_DEVICE_NODE_DESC_MAX];
};

static int mlx5_query_node_desc(struct mlx5_ib_dev *dev, char *node_desc)
{
	struct mlx5_reg_node_desc in;

	if (mlx5_use_mad_ifc(dev))
		return mlx5_query_mad_ifc_node_desc(dev, node_desc);

	memset(&in, 0, sizeof(in));

	return mlx5_core_access_reg(dev->mdev, &in, sizeof(in), node_desc,
				    sizeof(struct mlx5_reg_node_desc),
				    MLX5_REG_NODE_DESC, 0, 0);
}

static void fill_esw_mgr_reg_c0(struct mlx5_core_dev *mdev,
				struct mlx5_ib_query_device_resp *resp)
{
	struct mlx5_eswitch *esw = mdev->priv.eswitch;
	u16 vport = mlx5_eswitch_manager_vport(mdev);

	resp->reg_c0.value = mlx5_eswitch_get_vport_metadata_for_match(esw,
								      vport);
	resp->reg_c0.mask = mlx5_eswitch_get_vport_metadata_mask();
}

static int mlx5_ib_query_device(struct ib_device *ibdev,
				struct ib_device_attr *props,
				struct ib_udata *uhw)
{
	size_t uhw_outlen = (uhw) ? uhw->outlen : 0;
	struct mlx5_ib_dev *dev = to_mdev(ibdev);
	struct mlx5_core_dev *mdev = dev->mdev;
	int err = -ENOMEM;
	int max_sq_desc;
	int max_rq_sg;
	int max_sq_sg;
	u64 min_page_size = 1ull << MLX5_CAP_GEN(mdev, log_pg_sz);
	bool raw_support = !mlx5_core_mp_enabled(mdev);
	struct mlx5_ib_query_device_resp resp = {};
	size_t resp_len;
	u64 max_tso;

	resp_len = sizeof(resp.comp_mask) + sizeof(resp.response_length);
	if (uhw_outlen && uhw_outlen < resp_len)
		return -EINVAL;

	resp.response_length = resp_len;

	if (uhw && uhw->inlen && !ib_is_udata_cleared(uhw, 0, uhw->inlen))
		return -EINVAL;

	memset(props, 0, sizeof(*props));
	err = mlx5_query_system_image_guid(ibdev,
					   &props->sys_image_guid);
	if (err)
		return err;

	props->max_pkeys = dev->pkey_table_len;

	err = mlx5_query_vendor_id(ibdev, &props->vendor_id);
	if (err)
		return err;

	props->fw_ver = ((u64)fw_rev_maj(dev->mdev) << 32) |
		(fw_rev_min(dev->mdev) << 16) |
		fw_rev_sub(dev->mdev);
	props->device_cap_flags    = IB_DEVICE_CHANGE_PHY_PORT |
		IB_DEVICE_PORT_ACTIVE_EVENT		|
		IB_DEVICE_SYS_IMAGE_GUID		|
		IB_DEVICE_RC_RNR_NAK_GEN;

	if (MLX5_CAP_GEN(mdev, pkv))
		props->device_cap_flags |= IB_DEVICE_BAD_PKEY_CNTR;
	if (MLX5_CAP_GEN(mdev, qkv))
		props->device_cap_flags |= IB_DEVICE_BAD_QKEY_CNTR;
	if (MLX5_CAP_GEN(mdev, apm))
		props->device_cap_flags |= IB_DEVICE_AUTO_PATH_MIG;
	if (MLX5_CAP_GEN(mdev, xrc))
		props->device_cap_flags |= IB_DEVICE_XRC;
	if (MLX5_CAP_GEN(mdev, imaicl)) {
		props->device_cap_flags |= IB_DEVICE_MEM_WINDOW |
					   IB_DEVICE_MEM_WINDOW_TYPE_2B;
		props->max_mw = 1 << MLX5_CAP_GEN(mdev, log_max_mkey);
		/* We support 'Gappy' memory registration too */
		props->kernel_cap_flags |= IBK_SG_GAPS_REG;
	}
	/* IB_WR_REG_MR always requires changing the entity size with UMR */
	if (!MLX5_CAP_GEN(dev->mdev, umr_modify_entity_size_disabled))
		props->device_cap_flags |= IB_DEVICE_MEM_MGT_EXTENSIONS;
	if (MLX5_CAP_GEN(mdev, sho)) {
		props->kernel_cap_flags |= IBK_INTEGRITY_HANDOVER;
		/* At this stage no support for signature handover */
		props->sig_prot_cap = IB_PROT_T10DIF_TYPE_1 |
				      IB_PROT_T10DIF_TYPE_2 |
				      IB_PROT_T10DIF_TYPE_3;
		props->sig_guard_cap = IB_GUARD_T10DIF_CRC |
				       IB_GUARD_T10DIF_CSUM;
	}
	if (MLX5_CAP_GEN(mdev, block_lb_mc))
		props->kernel_cap_flags |= IBK_BLOCK_MULTICAST_LOOPBACK;

	if (MLX5_CAP_GEN(dev->mdev, eth_net_offloads) && raw_support) {
		if (MLX5_CAP_ETH(mdev, csum_cap)) {
			/* Legacy bit to support old userspace libraries */
			props->device_cap_flags |= IB_DEVICE_RAW_IP_CSUM;
			props->raw_packet_caps |= IB_RAW_PACKET_CAP_IP_CSUM;
		}

		if (MLX5_CAP_ETH(dev->mdev, vlan_cap))
			props->raw_packet_caps |=
				IB_RAW_PACKET_CAP_CVLAN_STRIPPING;

		if (offsetofend(typeof(resp), tso_caps) <= uhw_outlen) {
			max_tso = MLX5_CAP_ETH(mdev, max_lso_cap);
			if (max_tso) {
				resp.tso_caps.max_tso = 1 << max_tso;
				resp.tso_caps.supported_qpts |=
					1 << IB_QPT_RAW_PACKET;
				resp.response_length += sizeof(resp.tso_caps);
			}
		}

		if (offsetofend(typeof(resp), rss_caps) <= uhw_outlen) {
			resp.rss_caps.rx_hash_function =
						MLX5_RX_HASH_FUNC_TOEPLITZ;
			resp.rss_caps.rx_hash_fields_mask =
						MLX5_RX_HASH_SRC_IPV4 |
						MLX5_RX_HASH_DST_IPV4 |
						MLX5_RX_HASH_SRC_IPV6 |
						MLX5_RX_HASH_DST_IPV6 |
						MLX5_RX_HASH_SRC_PORT_TCP |
						MLX5_RX_HASH_DST_PORT_TCP |
						MLX5_RX_HASH_SRC_PORT_UDP |
						MLX5_RX_HASH_DST_PORT_UDP |
						MLX5_RX_HASH_INNER;
			resp.response_length += sizeof(resp.rss_caps);
		}
	} else {
		if (offsetofend(typeof(resp), tso_caps) <= uhw_outlen)
			resp.response_length += sizeof(resp.tso_caps);
		if (offsetofend(typeof(resp), rss_caps) <= uhw_outlen)
			resp.response_length += sizeof(resp.rss_caps);
	}

	if (MLX5_CAP_GEN(mdev, ipoib_basic_offloads)) {
		props->device_cap_flags |= IB_DEVICE_UD_IP_CSUM;
		props->kernel_cap_flags |= IBK_UD_TSO;
	}

	if (MLX5_CAP_GEN(dev->mdev, rq_delay_drop) &&
	    MLX5_CAP_GEN(dev->mdev, general_notification_event) &&
	    raw_support)
		props->raw_packet_caps |= IB_RAW_PACKET_CAP_DELAY_DROP;

	if (MLX5_CAP_GEN(mdev, ipoib_enhanced_offloads) &&
	    MLX5_CAP_IPOIB_ENHANCED(mdev, csum_cap))
		props->device_cap_flags |= IB_DEVICE_UD_IP_CSUM;

	if (MLX5_CAP_GEN(dev->mdev, eth_net_offloads) &&
	    MLX5_CAP_ETH(dev->mdev, scatter_fcs) &&
	    raw_support) {
		/* Legacy bit to support old userspace libraries */
		props->device_cap_flags |= IB_DEVICE_RAW_SCATTER_FCS;
		props->raw_packet_caps |= IB_RAW_PACKET_CAP_SCATTER_FCS;
	}

	if (MLX5_CAP_DEV_MEM(mdev, memic)) {
		props->max_dm_size =
			MLX5_CAP_DEV_MEM(mdev, max_memic_size);
	}

	if (mlx5_get_flow_namespace(dev->mdev, MLX5_FLOW_NAMESPACE_BYPASS))
		props->device_cap_flags |= IB_DEVICE_MANAGED_FLOW_STEERING;

	if (MLX5_CAP_GEN(mdev, end_pad))
		props->device_cap_flags |= IB_DEVICE_PCI_WRITE_END_PADDING;

	props->vendor_part_id	   = mdev->pdev->device;
	props->hw_ver		   = mdev->pdev->revision;

	props->max_mr_size	   = ~0ull;
	props->page_size_cap	   = ~(min_page_size - 1);
	props->max_qp		   = 1 << MLX5_CAP_GEN(mdev, log_max_qp);
	props->max_qp_wr	   = 1 << MLX5_CAP_GEN(mdev, log_max_qp_sz);
	max_rq_sg =  MLX5_CAP_GEN(mdev, max_wqe_sz_rq) /
		     sizeof(struct mlx5_wqe_data_seg);
	max_sq_desc = min_t(int, MLX5_CAP_GEN(mdev, max_wqe_sz_sq), 512);
	max_sq_sg = (max_sq_desc - sizeof(struct mlx5_wqe_ctrl_seg) -
		     sizeof(struct mlx5_wqe_raddr_seg)) /
		sizeof(struct mlx5_wqe_data_seg);
	props->max_send_sge = max_sq_sg;
	props->max_recv_sge = max_rq_sg;
	props->max_sge_rd	   = MLX5_MAX_SGE_RD;
	props->max_cq		   = 1 << MLX5_CAP_GEN(mdev, log_max_cq);
	props->max_cqe = (1 << MLX5_CAP_GEN(mdev, log_max_cq_sz)) - 1;
	props->max_mr		   = 1 << MLX5_CAP_GEN(mdev, log_max_mkey);
	props->max_pd		   = 1 << MLX5_CAP_GEN(mdev, log_max_pd);
	props->max_qp_rd_atom	   = 1 << MLX5_CAP_GEN(mdev, log_max_ra_req_qp);
	props->max_qp_init_rd_atom = 1 << MLX5_CAP_GEN(mdev, log_max_ra_res_qp);
	props->max_srq		   = 1 << MLX5_CAP_GEN(mdev, log_max_srq);
	props->max_srq_wr = (1 << MLX5_CAP_GEN(mdev, log_max_srq_sz)) - 1;
	props->local_ca_ack_delay  = MLX5_CAP_GEN(mdev, local_ca_ack_delay);
	props->max_res_rd_atom	   = props->max_qp_rd_atom * props->max_qp;
	props->max_srq_sge	   = max_rq_sg - 1;
	props->max_fast_reg_page_list_len =
		1 << MLX5_CAP_GEN(mdev, log_max_klm_list_size);
	props->max_pi_fast_reg_page_list_len =
		props->max_fast_reg_page_list_len / 2;
	props->max_sgl_rd =
		MLX5_CAP_GEN(mdev, max_sgl_for_optimized_performance);
	get_atomic_caps_qp(dev, props);
	props->masked_atomic_cap   = IB_ATOMIC_NONE;
	props->max_mcast_grp	   = 1 << MLX5_CAP_GEN(mdev, log_max_mcg);
	props->max_mcast_qp_attach = MLX5_CAP_GEN(mdev, max_qp_mcg);
	props->max_total_mcast_qp_attach = props->max_mcast_qp_attach *
					   props->max_mcast_grp;
	props->max_ah = INT_MAX;
	props->hca_core_clock = MLX5_CAP_GEN(mdev, device_frequency_khz);
	props->timestamp_mask = 0x7FFFFFFFFFFFFFFFULL;

	if (IS_ENABLED(CONFIG_INFINIBAND_ON_DEMAND_PAGING)) {
		if (dev->odp_caps.general_caps & IB_ODP_SUPPORT)
			props->kernel_cap_flags |= IBK_ON_DEMAND_PAGING;
		props->odp_caps = dev->odp_caps;
		if (!uhw) {
			/* ODP for kernel QPs is not implemented for receive
			 * WQEs and SRQ WQEs
			 */
			props->odp_caps.per_transport_caps.rc_odp_caps &=
				~(IB_ODP_SUPPORT_READ |
				  IB_ODP_SUPPORT_SRQ_RECV);
			props->odp_caps.per_transport_caps.uc_odp_caps &=
				~(IB_ODP_SUPPORT_READ |
				  IB_ODP_SUPPORT_SRQ_RECV);
			props->odp_caps.per_transport_caps.ud_odp_caps &=
				~(IB_ODP_SUPPORT_READ |
				  IB_ODP_SUPPORT_SRQ_RECV);
			props->odp_caps.per_transport_caps.xrc_odp_caps &=
				~(IB_ODP_SUPPORT_READ |
				  IB_ODP_SUPPORT_SRQ_RECV);
		}
	}

	if (mlx5_core_is_vf(mdev))
		props->kernel_cap_flags |= IBK_VIRTUAL_FUNCTION;

	if (mlx5_ib_port_link_layer(ibdev, 1) ==
	    IB_LINK_LAYER_ETHERNET && raw_support) {
		props->rss_caps.max_rwq_indirection_tables =
			1 << MLX5_CAP_GEN(dev->mdev, log_max_rqt);
		props->rss_caps.max_rwq_indirection_table_size =
			1 << MLX5_CAP_GEN(dev->mdev, log_max_rqt_size);
		props->rss_caps.supported_qpts = 1 << IB_QPT_RAW_PACKET;
		props->max_wq_type_rq =
			1 << MLX5_CAP_GEN(dev->mdev, log_max_rq);
	}

	if (MLX5_CAP_GEN(mdev, tag_matching)) {
		props->tm_caps.max_num_tags =
			(1 << MLX5_CAP_GEN(mdev, log_tag_matching_list_sz)) - 1;
		props->tm_caps.max_ops =
			1 << MLX5_CAP_GEN(mdev, log_max_qp_sz);
		props->tm_caps.max_sge = MLX5_TM_MAX_SGE;
	}

	if (MLX5_CAP_GEN(mdev, tag_matching) &&
	    MLX5_CAP_GEN(mdev, rndv_offload_rc)) {
		props->tm_caps.flags = IB_TM_CAP_RNDV_RC;
		props->tm_caps.max_rndv_hdr_size = MLX5_TM_MAX_RNDV_MSG_SIZE;
	}

	if (MLX5_CAP_GEN(dev->mdev, cq_moderation)) {
		props->cq_caps.max_cq_moderation_count =
						MLX5_MAX_CQ_COUNT;
		props->cq_caps.max_cq_moderation_period =
						MLX5_MAX_CQ_PERIOD;
	}

	if (offsetofend(typeof(resp), cqe_comp_caps) <= uhw_outlen) {
		resp.response_length += sizeof(resp.cqe_comp_caps);

		if (MLX5_CAP_GEN(dev->mdev, cqe_compression)) {
			resp.cqe_comp_caps.max_num =
				MLX5_CAP_GEN(dev->mdev,
					     cqe_compression_max_num);

			resp.cqe_comp_caps.supported_format =
				MLX5_IB_CQE_RES_FORMAT_HASH |
				MLX5_IB_CQE_RES_FORMAT_CSUM;

			if (MLX5_CAP_GEN(dev->mdev, mini_cqe_resp_stride_index))
				resp.cqe_comp_caps.supported_format |=
					MLX5_IB_CQE_RES_FORMAT_CSUM_STRIDX;
		}
	}

	if (offsetofend(typeof(resp), packet_pacing_caps) <= uhw_outlen &&
	    raw_support) {
		if (MLX5_CAP_QOS(mdev, packet_pacing) &&
		    MLX5_CAP_GEN(mdev, qos)) {
			resp.packet_pacing_caps.qp_rate_limit_max =
				MLX5_CAP_QOS(mdev, packet_pacing_max_rate);
			resp.packet_pacing_caps.qp_rate_limit_min =
				MLX5_CAP_QOS(mdev, packet_pacing_min_rate);
			resp.packet_pacing_caps.supported_qpts |=
				1 << IB_QPT_RAW_PACKET;
			if (MLX5_CAP_QOS(mdev, packet_pacing_burst_bound) &&
			    MLX5_CAP_QOS(mdev, packet_pacing_typical_size))
				resp.packet_pacing_caps.cap_flags |=
					MLX5_IB_PP_SUPPORT_BURST;
		}
		resp.response_length += sizeof(resp.packet_pacing_caps);
	}

	if (offsetofend(typeof(resp), mlx5_ib_support_multi_pkt_send_wqes) <=
	    uhw_outlen) {
		if (MLX5_CAP_ETH(mdev, multi_pkt_send_wqe))
			resp.mlx5_ib_support_multi_pkt_send_wqes =
				MLX5_IB_ALLOW_MPW;

		if (MLX5_CAP_ETH(mdev, enhanced_multi_pkt_send_wqe))
			resp.mlx5_ib_support_multi_pkt_send_wqes |=
				MLX5_IB_SUPPORT_EMPW;

		resp.response_length +=
			sizeof(resp.mlx5_ib_support_multi_pkt_send_wqes);
	}

	if (offsetofend(typeof(resp), flags) <= uhw_outlen) {
		resp.response_length += sizeof(resp.flags);

		if (MLX5_CAP_GEN(mdev, cqe_compression_128))
			resp.flags |=
				MLX5_IB_QUERY_DEV_RESP_FLAGS_CQE_128B_COMP;

		if (MLX5_CAP_GEN(mdev, cqe_128_always))
			resp.flags |= MLX5_IB_QUERY_DEV_RESP_FLAGS_CQE_128B_PAD;
		if (MLX5_CAP_GEN(mdev, qp_packet_based))
			resp.flags |=
				MLX5_IB_QUERY_DEV_RESP_PACKET_BASED_CREDIT_MODE;

		resp.flags |= MLX5_IB_QUERY_DEV_RESP_FLAGS_SCAT2CQE_DCT;
	}

	if (offsetofend(typeof(resp), sw_parsing_caps) <= uhw_outlen) {
		resp.response_length += sizeof(resp.sw_parsing_caps);
		if (MLX5_CAP_ETH(mdev, swp)) {
			resp.sw_parsing_caps.sw_parsing_offloads |=
				MLX5_IB_SW_PARSING;

			if (MLX5_CAP_ETH(mdev, swp_csum))
				resp.sw_parsing_caps.sw_parsing_offloads |=
					MLX5_IB_SW_PARSING_CSUM;

			if (MLX5_CAP_ETH(mdev, swp_lso))
				resp.sw_parsing_caps.sw_parsing_offloads |=
					MLX5_IB_SW_PARSING_LSO;

			if (resp.sw_parsing_caps.sw_parsing_offloads)
				resp.sw_parsing_caps.supported_qpts =
					BIT(IB_QPT_RAW_PACKET);
		}
	}

	if (offsetofend(typeof(resp), striding_rq_caps) <= uhw_outlen &&
	    raw_support) {
		resp.response_length += sizeof(resp.striding_rq_caps);
		if (MLX5_CAP_GEN(mdev, striding_rq)) {
			resp.striding_rq_caps.min_single_stride_log_num_of_bytes =
				MLX5_MIN_SINGLE_STRIDE_LOG_NUM_BYTES;
			resp.striding_rq_caps.max_single_stride_log_num_of_bytes =
				MLX5_MAX_SINGLE_STRIDE_LOG_NUM_BYTES;
			if (MLX5_CAP_GEN(dev->mdev, ext_stride_num_range))
				resp.striding_rq_caps
					.min_single_wqe_log_num_of_strides =
					MLX5_EXT_MIN_SINGLE_WQE_LOG_NUM_STRIDES;
			else
				resp.striding_rq_caps
					.min_single_wqe_log_num_of_strides =
					MLX5_MIN_SINGLE_WQE_LOG_NUM_STRIDES;
			resp.striding_rq_caps.max_single_wqe_log_num_of_strides =
				MLX5_MAX_SINGLE_WQE_LOG_NUM_STRIDES;
			resp.striding_rq_caps.supported_qpts =
				BIT(IB_QPT_RAW_PACKET);
		}
	}

	if (offsetofend(typeof(resp), tunnel_offloads_caps) <= uhw_outlen) {
		resp.response_length += sizeof(resp.tunnel_offloads_caps);
		if (MLX5_CAP_ETH(mdev, tunnel_stateless_vxlan))
			resp.tunnel_offloads_caps |=
				MLX5_IB_TUNNELED_OFFLOADS_VXLAN;
		if (MLX5_CAP_ETH(mdev, tunnel_stateless_geneve_rx))
			resp.tunnel_offloads_caps |=
				MLX5_IB_TUNNELED_OFFLOADS_GENEVE;
		if (MLX5_CAP_ETH(mdev, tunnel_stateless_gre))
			resp.tunnel_offloads_caps |=
				MLX5_IB_TUNNELED_OFFLOADS_GRE;
		if (MLX5_CAP_ETH(mdev, tunnel_stateless_mpls_over_gre))
			resp.tunnel_offloads_caps |=
				MLX5_IB_TUNNELED_OFFLOADS_MPLS_GRE;
		if (MLX5_CAP_ETH(mdev, tunnel_stateless_mpls_over_udp))
			resp.tunnel_offloads_caps |=
				MLX5_IB_TUNNELED_OFFLOADS_MPLS_UDP;
	}

	if (offsetofend(typeof(resp), dci_streams_caps) <= uhw_outlen) {
		resp.response_length += sizeof(resp.dci_streams_caps);

		resp.dci_streams_caps.max_log_num_concurent =
			MLX5_CAP_GEN(mdev, log_max_dci_stream_channels);

		resp.dci_streams_caps.max_log_num_errored =
			MLX5_CAP_GEN(mdev, log_max_dci_errored_streams);
	}

	if (offsetofend(typeof(resp), reserved) <= uhw_outlen)
		resp.response_length += sizeof(resp.reserved);

	if (offsetofend(typeof(resp), reg_c0) <= uhw_outlen) {
		struct mlx5_eswitch *esw = mdev->priv.eswitch;

		resp.response_length += sizeof(resp.reg_c0);

		if (mlx5_eswitch_mode(mdev) == MLX5_ESWITCH_OFFLOADS &&
		    mlx5_eswitch_vport_match_metadata_enabled(esw))
			fill_esw_mgr_reg_c0(mdev, &resp);
	}

	if (uhw_outlen) {
		err = ib_copy_to_udata(uhw, &resp, resp.response_length);

		if (err)
			return err;
	}

	return 0;
}

static void translate_active_width(struct ib_device *ibdev, u16 active_width,
				   u8 *ib_width)
{
	struct mlx5_ib_dev *dev = to_mdev(ibdev);

	if (active_width & MLX5_PTYS_WIDTH_1X)
		*ib_width = IB_WIDTH_1X;
	else if (active_width & MLX5_PTYS_WIDTH_2X)
		*ib_width = IB_WIDTH_2X;
	else if (active_width & MLX5_PTYS_WIDTH_4X)
		*ib_width = IB_WIDTH_4X;
	else if (active_width & MLX5_PTYS_WIDTH_8X)
		*ib_width = IB_WIDTH_8X;
	else if (active_width & MLX5_PTYS_WIDTH_12X)
		*ib_width = IB_WIDTH_12X;
	else {
		mlx5_ib_dbg(dev, "Invalid active_width %d, setting width to default value: 4x\n",
			    active_width);
		*ib_width = IB_WIDTH_4X;
	}

	return;
}

static int mlx5_mtu_to_ib_mtu(int mtu)
{
	switch (mtu) {
	case 256: return 1;
	case 512: return 2;
	case 1024: return 3;
	case 2048: return 4;
	case 4096: return 5;
	default:
		pr_warn("invalid mtu\n");
		return -1;
	}
}

enum ib_max_vl_num {
	__IB_MAX_VL_0		= 1,
	__IB_MAX_VL_0_1		= 2,
	__IB_MAX_VL_0_3		= 3,
	__IB_MAX_VL_0_7		= 4,
	__IB_MAX_VL_0_14	= 5,
};

enum mlx5_vl_hw_cap {
	MLX5_VL_HW_0	= 1,
	MLX5_VL_HW_0_1	= 2,
	MLX5_VL_HW_0_2	= 3,
	MLX5_VL_HW_0_3	= 4,
	MLX5_VL_HW_0_4	= 5,
	MLX5_VL_HW_0_5	= 6,
	MLX5_VL_HW_0_6	= 7,
	MLX5_VL_HW_0_7	= 8,
	MLX5_VL_HW_0_14	= 15
};

static int translate_max_vl_num(struct ib_device *ibdev, u8 vl_hw_cap,
				u8 *max_vl_num)
{
	switch (vl_hw_cap) {
	case MLX5_VL_HW_0:
		*max_vl_num = __IB_MAX_VL_0;
		break;
	case MLX5_VL_HW_0_1:
		*max_vl_num = __IB_MAX_VL_0_1;
		break;
	case MLX5_VL_HW_0_3:
		*max_vl_num = __IB_MAX_VL_0_3;
		break;
	case MLX5_VL_HW_0_7:
		*max_vl_num = __IB_MAX_VL_0_7;
		break;
	case MLX5_VL_HW_0_14:
		*max_vl_num = __IB_MAX_VL_0_14;
		break;

	default:
		return -EINVAL;
	}

	return 0;
}

static int mlx5_query_hca_port(struct ib_device *ibdev, u32 port,
			       struct ib_port_attr *props)
{
	struct mlx5_ib_dev *dev = to_mdev(ibdev);
	struct mlx5_core_dev *mdev = dev->mdev;
	struct mlx5_hca_vport_context *rep;
	u16 max_mtu;
	u16 oper_mtu;
	int err;
	u16 ib_link_width_oper;
	u8 vl_hw_cap;

	rep = kzalloc(sizeof(*rep), GFP_KERNEL);
	if (!rep) {
		err = -ENOMEM;
		goto out;
	}

	/* props being zeroed by the caller, avoid zeroing it here */

	err = mlx5_query_hca_vport_context(mdev, 0, port, 0, rep);
	if (err)
		goto out;

	props->lid		= rep->lid;
	props->lmc		= rep->lmc;
	props->sm_lid		= rep->sm_lid;
	props->sm_sl		= rep->sm_sl;
	props->state		= rep->vport_state;
	props->phys_state	= rep->port_physical_state;
	props->port_cap_flags	= rep->cap_mask1;
	props->gid_tbl_len	= mlx5_get_gid_table_len(MLX5_CAP_GEN(mdev, gid_table_size));
	props->max_msg_sz	= 1 << MLX5_CAP_GEN(mdev, log_max_msg);
	props->pkey_tbl_len	= mlx5_to_sw_pkey_sz(MLX5_CAP_GEN(mdev, pkey_table_size));
	props->bad_pkey_cntr	= rep->pkey_violation_counter;
	props->qkey_viol_cntr	= rep->qkey_violation_counter;
	props->subnet_timeout	= rep->subnet_timeout;
	props->init_type_reply	= rep->init_type_reply;

	if (props->port_cap_flags & IB_PORT_CAP_MASK2_SUP)
		props->port_cap_flags2 = rep->cap_mask2;

	err = mlx5_query_ib_port_oper(mdev, &ib_link_width_oper,
				      &props->active_speed, port);
	if (err)
		goto out;

	translate_active_width(ibdev, ib_link_width_oper, &props->active_width);

	mlx5_query_port_max_mtu(mdev, &max_mtu, port);

	props->max_mtu = mlx5_mtu_to_ib_mtu(max_mtu);

	mlx5_query_port_oper_mtu(mdev, &oper_mtu, port);

	props->active_mtu = mlx5_mtu_to_ib_mtu(oper_mtu);

	err = mlx5_query_port_vl_hw_cap(mdev, &vl_hw_cap, port);
	if (err)
		goto out;

	err = translate_max_vl_num(ibdev, vl_hw_cap,
				   &props->max_vl_num);
out:
	kfree(rep);
	return err;
}

int mlx5_ib_query_port(struct ib_device *ibdev, u32 port,
		       struct ib_port_attr *props)
{
	unsigned int count;
	int ret;

	switch (mlx5_get_vport_access_method(ibdev)) {
	case MLX5_VPORT_ACCESS_METHOD_MAD:
		ret = mlx5_query_mad_ifc_port(ibdev, port, props);
		break;

	case MLX5_VPORT_ACCESS_METHOD_HCA:
		ret = mlx5_query_hca_port(ibdev, port, props);
		break;

	case MLX5_VPORT_ACCESS_METHOD_NIC:
		ret = mlx5_query_port_roce(ibdev, port, props);
		break;

	default:
		ret = -EINVAL;
	}

	if (!ret && props) {
		struct mlx5_ib_dev *dev = to_mdev(ibdev);
		struct mlx5_core_dev *mdev;
		bool put_mdev = true;

		mdev = mlx5_ib_get_native_port_mdev(dev, port, NULL);
		if (!mdev) {
			/* If the port isn't affiliated yet query the master.
			 * The master and slave will have the same values.
			 */
			mdev = dev->mdev;
			port = 1;
			put_mdev = false;
		}
		count = mlx5_core_reserved_gids_count(mdev);
		if (put_mdev)
			mlx5_ib_put_native_port_mdev(dev, port);
		props->gid_tbl_len -= count;
	}
	return ret;
}

static int mlx5_ib_rep_query_port(struct ib_device *ibdev, u32 port,
				  struct ib_port_attr *props)
{
	return mlx5_query_port_roce(ibdev, port, props);
}

static int mlx5_ib_rep_query_pkey(struct ib_device *ibdev, u32 port, u16 index,
				  u16 *pkey)
{
	/* Default special Pkey for representor device port as per the
	 * IB specification 1.3 section 10.9.1.2.
	 */
	*pkey = 0xffff;
	return 0;
}

static int mlx5_ib_query_gid(struct ib_device *ibdev, u32 port, int index,
			     union ib_gid *gid)
{
	struct mlx5_ib_dev *dev = to_mdev(ibdev);
	struct mlx5_core_dev *mdev = dev->mdev;

	switch (mlx5_get_vport_access_method(ibdev)) {
	case MLX5_VPORT_ACCESS_METHOD_MAD:
		return mlx5_query_mad_ifc_gids(ibdev, port, index, gid);

	case MLX5_VPORT_ACCESS_METHOD_HCA:
		return mlx5_query_hca_vport_gid(mdev, 0, port, 0, index, gid);

	default:
		return -EINVAL;
	}

}

static int mlx5_query_hca_nic_pkey(struct ib_device *ibdev, u32 port,
				   u16 index, u16 *pkey)
{
	struct mlx5_ib_dev *dev = to_mdev(ibdev);
	struct mlx5_core_dev *mdev;
	bool put_mdev = true;
	u32 mdev_port_num;
	int err;

	mdev = mlx5_ib_get_native_port_mdev(dev, port, &mdev_port_num);
	if (!mdev) {
		/* The port isn't affiliated yet, get the PKey from the master
		 * port. For RoCE the PKey tables will be the same.
		 */
		put_mdev = false;
		mdev = dev->mdev;
		mdev_port_num = 1;
	}

	err = mlx5_query_hca_vport_pkey(mdev, 0, mdev_port_num, 0,
					index, pkey);
	if (put_mdev)
		mlx5_ib_put_native_port_mdev(dev, port);

	return err;
}

static int mlx5_ib_query_pkey(struct ib_device *ibdev, u32 port, u16 index,
			      u16 *pkey)
{
	switch (mlx5_get_vport_access_method(ibdev)) {
	case MLX5_VPORT_ACCESS_METHOD_MAD:
		return mlx5_query_mad_ifc_pkey(ibdev, port, index, pkey);

	case MLX5_VPORT_ACCESS_METHOD_HCA:
	case MLX5_VPORT_ACCESS_METHOD_NIC:
		return mlx5_query_hca_nic_pkey(ibdev, port, index, pkey);
	default:
		return -EINVAL;
	}
}

static int mlx5_ib_modify_device(struct ib_device *ibdev, int mask,
				 struct ib_device_modify *props)
{
	struct mlx5_ib_dev *dev = to_mdev(ibdev);
	struct mlx5_reg_node_desc in;
	struct mlx5_reg_node_desc out;
	int err;

	if (mask & ~IB_DEVICE_MODIFY_NODE_DESC)
		return -EOPNOTSUPP;

	if (!(mask & IB_DEVICE_MODIFY_NODE_DESC))
		return 0;

	/*
	 * If possible, pass node desc to FW, so it can generate
	 * a 144 trap.  If cmd fails, just ignore.
	 */
	memcpy(&in, props->node_desc, IB_DEVICE_NODE_DESC_MAX);
	err = mlx5_core_access_reg(dev->mdev, &in, sizeof(in), &out,
				   sizeof(out), MLX5_REG_NODE_DESC, 0, 1);
	if (err)
		return err;

	memcpy(ibdev->node_desc, props->node_desc, IB_DEVICE_NODE_DESC_MAX);

	return err;
}

static int set_port_caps_atomic(struct mlx5_ib_dev *dev, u32 port_num, u32 mask,
				u32 value)
{
	struct mlx5_hca_vport_context ctx = {};
	struct mlx5_core_dev *mdev;
	u32 mdev_port_num;
	int err;

	mdev = mlx5_ib_get_native_port_mdev(dev, port_num, &mdev_port_num);
	if (!mdev)
		return -ENODEV;

	err = mlx5_query_hca_vport_context(mdev, 0, mdev_port_num, 0, &ctx);
	if (err)
		goto out;

	if (~ctx.cap_mask1_perm & mask) {
		mlx5_ib_warn(dev, "trying to change bitmask 0x%X but change supported 0x%X\n",
			     mask, ctx.cap_mask1_perm);
		err = -EINVAL;
		goto out;
	}

	ctx.cap_mask1 = value;
	ctx.cap_mask1_perm = mask;
	err = mlx5_core_modify_hca_vport_context(mdev, 0, mdev_port_num,
						 0, &ctx);

out:
	mlx5_ib_put_native_port_mdev(dev, port_num);

	return err;
}

static int mlx5_ib_modify_port(struct ib_device *ibdev, u32 port, int mask,
			       struct ib_port_modify *props)
{
	struct mlx5_ib_dev *dev = to_mdev(ibdev);
	struct ib_port_attr attr;
	u32 tmp;
	int err;
	u32 change_mask;
	u32 value;
	bool is_ib = (mlx5_ib_port_link_layer(ibdev, port) ==
		      IB_LINK_LAYER_INFINIBAND);

	/* CM layer calls ib_modify_port() regardless of the link layer. For
	 * Ethernet ports, qkey violation and Port capabilities are meaningless.
	 */
	if (!is_ib)
		return 0;

	if (MLX5_CAP_GEN(dev->mdev, ib_virt) && is_ib) {
		change_mask = props->clr_port_cap_mask | props->set_port_cap_mask;
		value = ~props->clr_port_cap_mask | props->set_port_cap_mask;
		return set_port_caps_atomic(dev, port, change_mask, value);
	}

	mutex_lock(&dev->cap_mask_mutex);

	err = ib_query_port(ibdev, port, &attr);
	if (err)
		goto out;

	tmp = (attr.port_cap_flags | props->set_port_cap_mask) &
		~props->clr_port_cap_mask;

	err = mlx5_set_port_caps(dev->mdev, port, tmp);

out:
	mutex_unlock(&dev->cap_mask_mutex);
	return err;
}

static void print_lib_caps(struct mlx5_ib_dev *dev, u64 caps)
{
	mlx5_ib_dbg(dev, "MLX5_LIB_CAP_4K_UAR = %s\n",
		    caps & MLX5_LIB_CAP_4K_UAR ? "y" : "n");
}

static u16 calc_dynamic_bfregs(int uars_per_sys_page)
{
	/* Large page with non 4k uar support might limit the dynamic size */
	if (uars_per_sys_page == 1  && PAGE_SIZE > 4096)
		return MLX5_MIN_DYN_BFREGS;

	return MLX5_MAX_DYN_BFREGS;
}

static int calc_total_bfregs(struct mlx5_ib_dev *dev, bool lib_uar_4k,
			     struct mlx5_ib_alloc_ucontext_req_v2 *req,
			     struct mlx5_bfreg_info *bfregi)
{
	int uars_per_sys_page;
	int bfregs_per_sys_page;
	int ref_bfregs = req->total_num_bfregs;

	if (req->total_num_bfregs == 0)
		return -EINVAL;

	BUILD_BUG_ON(MLX5_MAX_BFREGS % MLX5_NON_FP_BFREGS_IN_PAGE);
	BUILD_BUG_ON(MLX5_MAX_BFREGS < MLX5_NON_FP_BFREGS_IN_PAGE);

	if (req->total_num_bfregs > MLX5_MAX_BFREGS)
		return -ENOMEM;

	uars_per_sys_page = get_uars_per_sys_page(dev, lib_uar_4k);
	bfregs_per_sys_page = uars_per_sys_page * MLX5_NON_FP_BFREGS_PER_UAR;
	/* This holds the required static allocation asked by the user */
	req->total_num_bfregs = ALIGN(req->total_num_bfregs, bfregs_per_sys_page);
	if (req->num_low_latency_bfregs > req->total_num_bfregs - 1)
		return -EINVAL;

	bfregi->num_static_sys_pages = req->total_num_bfregs / bfregs_per_sys_page;
	bfregi->num_dyn_bfregs = ALIGN(calc_dynamic_bfregs(uars_per_sys_page), bfregs_per_sys_page);
	bfregi->total_num_bfregs = req->total_num_bfregs + bfregi->num_dyn_bfregs;
	bfregi->num_sys_pages = bfregi->total_num_bfregs / bfregs_per_sys_page;

	mlx5_ib_dbg(dev, "uar_4k: fw support %s, lib support %s, user requested %d bfregs, allocated %d, total bfregs %d, using %d sys pages\n",
		    MLX5_CAP_GEN(dev->mdev, uar_4k) ? "yes" : "no",
		    lib_uar_4k ? "yes" : "no", ref_bfregs,
		    req->total_num_bfregs, bfregi->total_num_bfregs,
		    bfregi->num_sys_pages);

	return 0;
}

static int allocate_uars(struct mlx5_ib_dev *dev, struct mlx5_ib_ucontext *context)
{
	struct mlx5_bfreg_info *bfregi;
	int err;
	int i;

	bfregi = &context->bfregi;
	for (i = 0; i < bfregi->num_static_sys_pages; i++) {
		err = mlx5_cmd_uar_alloc(dev->mdev, &bfregi->sys_pages[i],
					 context->devx_uid);
		if (err)
			goto error;

		mlx5_ib_dbg(dev, "allocated uar %d\n", bfregi->sys_pages[i]);
	}

	for (i = bfregi->num_static_sys_pages; i < bfregi->num_sys_pages; i++)
		bfregi->sys_pages[i] = MLX5_IB_INVALID_UAR_INDEX;

	return 0;

error:
	for (--i; i >= 0; i--)
		if (mlx5_cmd_uar_dealloc(dev->mdev, bfregi->sys_pages[i],
					 context->devx_uid))
			mlx5_ib_warn(dev, "failed to free uar %d\n", i);

	return err;
}

static void deallocate_uars(struct mlx5_ib_dev *dev,
			    struct mlx5_ib_ucontext *context)
{
	struct mlx5_bfreg_info *bfregi;
	int i;

	bfregi = &context->bfregi;
	for (i = 0; i < bfregi->num_sys_pages; i++)
		if (i < bfregi->num_static_sys_pages ||
		    bfregi->sys_pages[i] != MLX5_IB_INVALID_UAR_INDEX)
			mlx5_cmd_uar_dealloc(dev->mdev, bfregi->sys_pages[i],
					     context->devx_uid);
}

int mlx5_ib_enable_lb(struct mlx5_ib_dev *dev, bool td, bool qp)
{
	int err = 0;

	mutex_lock(&dev->lb.mutex);
	if (td)
		dev->lb.user_td++;
	if (qp)
		dev->lb.qps++;

	if (dev->lb.user_td == 2 ||
	    dev->lb.qps == 1) {
		if (!dev->lb.enabled) {
			err = mlx5_nic_vport_update_local_lb(dev->mdev, true);
			dev->lb.enabled = true;
		}
	}

	mutex_unlock(&dev->lb.mutex);

	return err;
}

void mlx5_ib_disable_lb(struct mlx5_ib_dev *dev, bool td, bool qp)
{
	mutex_lock(&dev->lb.mutex);
	if (td)
		dev->lb.user_td--;
	if (qp)
		dev->lb.qps--;

	if (dev->lb.user_td == 1 &&
	    dev->lb.qps == 0) {
		if (dev->lb.enabled) {
			mlx5_nic_vport_update_local_lb(dev->mdev, false);
			dev->lb.enabled = false;
		}
	}

	mutex_unlock(&dev->lb.mutex);
}

static int mlx5_ib_alloc_transport_domain(struct mlx5_ib_dev *dev, u32 *tdn,
					  u16 uid)
{
	int err;

	if (!MLX5_CAP_GEN(dev->mdev, log_max_transport_domain))
		return 0;

	err = mlx5_cmd_alloc_transport_domain(dev->mdev, tdn, uid);
	if (err)
		return err;

	if ((MLX5_CAP_GEN(dev->mdev, port_type) != MLX5_CAP_PORT_TYPE_ETH) ||
	    (!MLX5_CAP_GEN(dev->mdev, disable_local_lb_uc) &&
	     !MLX5_CAP_GEN(dev->mdev, disable_local_lb_mc)))
		return err;

	return mlx5_ib_enable_lb(dev, true, false);
}

static void mlx5_ib_dealloc_transport_domain(struct mlx5_ib_dev *dev, u32 tdn,
					     u16 uid)
{
	if (!MLX5_CAP_GEN(dev->mdev, log_max_transport_domain))
		return;

	mlx5_cmd_dealloc_transport_domain(dev->mdev, tdn, uid);

	if ((MLX5_CAP_GEN(dev->mdev, port_type) != MLX5_CAP_PORT_TYPE_ETH) ||
	    (!MLX5_CAP_GEN(dev->mdev, disable_local_lb_uc) &&
	     !MLX5_CAP_GEN(dev->mdev, disable_local_lb_mc)))
		return;

	mlx5_ib_disable_lb(dev, true, false);
}

static int set_ucontext_resp(struct ib_ucontext *uctx,
			     struct mlx5_ib_alloc_ucontext_resp *resp)
{
	struct ib_device *ibdev = uctx->device;
	struct mlx5_ib_dev *dev = to_mdev(ibdev);
	struct mlx5_ib_ucontext *context = to_mucontext(uctx);
	struct mlx5_bfreg_info *bfregi = &context->bfregi;

	if (MLX5_CAP_GEN(dev->mdev, dump_fill_mkey)) {
		resp->dump_fill_mkey = dev->mkeys.dump_fill_mkey;
		resp->comp_mask |=
			MLX5_IB_ALLOC_UCONTEXT_RESP_MASK_DUMP_FILL_MKEY;
	}

	resp->qp_tab_size = 1 << MLX5_CAP_GEN(dev->mdev, log_max_qp);
	if (dev->wc_support)
		resp->bf_reg_size = 1 << MLX5_CAP_GEN(dev->mdev,
						      log_bf_reg_size);
	resp->cache_line_size = cache_line_size();
	resp->max_sq_desc_sz = MLX5_CAP_GEN(dev->mdev, max_wqe_sz_sq);
	resp->max_rq_desc_sz = MLX5_CAP_GEN(dev->mdev, max_wqe_sz_rq);
	resp->max_send_wqebb = 1 << MLX5_CAP_GEN(dev->mdev, log_max_qp_sz);
	resp->max_recv_wr = 1 << MLX5_CAP_GEN(dev->mdev, log_max_qp_sz);
	resp->max_srq_recv_wr = 1 << MLX5_CAP_GEN(dev->mdev, log_max_srq_sz);
	resp->cqe_version = context->cqe_version;
	resp->log_uar_size = MLX5_CAP_GEN(dev->mdev, uar_4k) ?
				MLX5_ADAPTER_PAGE_SHIFT : PAGE_SHIFT;
	resp->num_uars_per_page = MLX5_CAP_GEN(dev->mdev, uar_4k) ?
					MLX5_CAP_GEN(dev->mdev,
						     num_of_uars_per_page) : 1;
	resp->tot_bfregs = bfregi->lib_uar_dyn ? 0 :
			bfregi->total_num_bfregs - bfregi->num_dyn_bfregs;
	resp->num_ports = dev->num_ports;
	resp->cmds_supp_uhw |= MLX5_USER_CMDS_SUPP_UHW_QUERY_DEVICE |
				      MLX5_USER_CMDS_SUPP_UHW_CREATE_AH;

	if (mlx5_ib_port_link_layer(ibdev, 1) == IB_LINK_LAYER_ETHERNET) {
		mlx5_query_min_inline(dev->mdev, &resp->eth_min_inline);
		resp->eth_min_inline++;
	}

	if (dev->mdev->clock_info)
		resp->clock_info_versions = BIT(MLX5_IB_CLOCK_INFO_V1);

	/*
	 * We don't want to expose information from the PCI bar that is located
	 * after 4096 bytes, so if the arch only supports larger pages, let's
	 * pretend we don't support reading the HCA's core clock. This is also
	 * forced by mmap function.
	 */
	if (PAGE_SIZE <= 4096) {
		resp->comp_mask |=
			MLX5_IB_ALLOC_UCONTEXT_RESP_MASK_CORE_CLOCK_OFFSET;
		resp->hca_core_clock_offset =
			offsetof(struct mlx5_init_seg,
				 internal_timer_h) % PAGE_SIZE;
	}

	if (MLX5_CAP_GEN(dev->mdev, ece_support))
		resp->comp_mask |= MLX5_IB_ALLOC_UCONTEXT_RESP_MASK_ECE;

	if (rt_supported(MLX5_CAP_GEN(dev->mdev, sq_ts_format)) &&
	    rt_supported(MLX5_CAP_GEN(dev->mdev, rq_ts_format)) &&
	    rt_supported(MLX5_CAP_ROCE(dev->mdev, qp_ts_format)))
		resp->comp_mask |=
			MLX5_IB_ALLOC_UCONTEXT_RESP_MASK_REAL_TIME_TS;

	resp->num_dyn_bfregs = bfregi->num_dyn_bfregs;

	if (MLX5_CAP_GEN(dev->mdev, drain_sigerr))
		resp->comp_mask |= MLX5_IB_ALLOC_UCONTEXT_RESP_MASK_SQD2RTS;

	resp->comp_mask |=
		MLX5_IB_ALLOC_UCONTEXT_RESP_MASK_MKEY_UPDATE_TAG;

	return 0;
}

static int mlx5_ib_alloc_ucontext(struct ib_ucontext *uctx,
				  struct ib_udata *udata)
{
	struct ib_device *ibdev = uctx->device;
	struct mlx5_ib_dev *dev = to_mdev(ibdev);
	struct mlx5_ib_alloc_ucontext_req_v2 req = {};
	struct mlx5_ib_alloc_ucontext_resp resp = {};
	struct mlx5_ib_ucontext *context = to_mucontext(uctx);
	struct mlx5_bfreg_info *bfregi;
	int ver;
	int err;
	size_t min_req_v2 = offsetof(struct mlx5_ib_alloc_ucontext_req_v2,
				     max_cqe_version);
	bool lib_uar_4k;
	bool lib_uar_dyn;

	if (!dev->ib_active)
		return -EAGAIN;

	if (udata->inlen == sizeof(struct mlx5_ib_alloc_ucontext_req))
		ver = 0;
	else if (udata->inlen >= min_req_v2)
		ver = 2;
	else
		return -EINVAL;

	err = ib_copy_from_udata(&req, udata, min(udata->inlen, sizeof(req)));
	if (err)
		return err;

	if (req.flags & ~MLX5_IB_ALLOC_UCTX_DEVX)
		return -EOPNOTSUPP;

	if (req.comp_mask || req.reserved0 || req.reserved1 || req.reserved2)
		return -EOPNOTSUPP;

	req.total_num_bfregs = ALIGN(req.total_num_bfregs,
				    MLX5_NON_FP_BFREGS_PER_UAR);
	if (req.num_low_latency_bfregs > req.total_num_bfregs - 1)
		return -EINVAL;

	if (req.flags & MLX5_IB_ALLOC_UCTX_DEVX) {
		err = mlx5_ib_devx_create(dev, true);
		if (err < 0)
			goto out_ctx;
		context->devx_uid = err;
	}

	lib_uar_4k = req.lib_caps & MLX5_LIB_CAP_4K_UAR;
	lib_uar_dyn = req.lib_caps & MLX5_LIB_CAP_DYN_UAR;
	bfregi = &context->bfregi;

	if (lib_uar_dyn) {
		bfregi->lib_uar_dyn = lib_uar_dyn;
		goto uar_done;
	}

	/* updates req->total_num_bfregs */
	err = calc_total_bfregs(dev, lib_uar_4k, &req, bfregi);
	if (err)
		goto out_devx;

	mutex_init(&bfregi->lock);
	bfregi->lib_uar_4k = lib_uar_4k;
	bfregi->count = kcalloc(bfregi->total_num_bfregs, sizeof(*bfregi->count),
				GFP_KERNEL);
	if (!bfregi->count) {
		err = -ENOMEM;
		goto out_devx;
	}

	bfregi->sys_pages = kcalloc(bfregi->num_sys_pages,
				    sizeof(*bfregi->sys_pages),
				    GFP_KERNEL);
	if (!bfregi->sys_pages) {
		err = -ENOMEM;
		goto out_count;
	}

	err = allocate_uars(dev, context);
	if (err)
		goto out_sys_pages;

uar_done:
	err = mlx5_ib_alloc_transport_domain(dev, &context->tdn,
					     context->devx_uid);
	if (err)
		goto out_uars;

	INIT_LIST_HEAD(&context->db_page_list);
	mutex_init(&context->db_page_mutex);

	context->cqe_version = min_t(__u8,
				 (__u8)MLX5_CAP_GEN(dev->mdev, cqe_version),
				 req.max_cqe_version);

	err = set_ucontext_resp(uctx, &resp);
	if (err)
		goto out_mdev;

	resp.response_length = min(udata->outlen, sizeof(resp));
	err = ib_copy_to_udata(udata, &resp, resp.response_length);
	if (err)
		goto out_mdev;

	bfregi->ver = ver;
	bfregi->num_low_latency_bfregs = req.num_low_latency_bfregs;
	context->lib_caps = req.lib_caps;
	print_lib_caps(dev, context->lib_caps);

	if (mlx5_ib_lag_should_assign_affinity(dev)) {
		u32 port = mlx5_core_native_port_num(dev->mdev) - 1;

		atomic_set(&context->tx_port_affinity,
			   atomic_add_return(
				   1, &dev->port[port].roce.tx_port_affinity));
	}

	return 0;

out_mdev:
	mlx5_ib_dealloc_transport_domain(dev, context->tdn, context->devx_uid);

out_uars:
	deallocate_uars(dev, context);

out_sys_pages:
	kfree(bfregi->sys_pages);

out_count:
	kfree(bfregi->count);

out_devx:
	if (req.flags & MLX5_IB_ALLOC_UCTX_DEVX)
		mlx5_ib_devx_destroy(dev, context->devx_uid);

out_ctx:
	return err;
}

static int mlx5_ib_query_ucontext(struct ib_ucontext *ibcontext,
				  struct uverbs_attr_bundle *attrs)
{
	struct mlx5_ib_alloc_ucontext_resp uctx_resp = {};
	int ret;

	ret = set_ucontext_resp(ibcontext, &uctx_resp);
	if (ret)
		return ret;

	uctx_resp.response_length =
		min_t(size_t,
		      uverbs_attr_get_len(attrs,
				MLX5_IB_ATTR_QUERY_CONTEXT_RESP_UCTX),
		      sizeof(uctx_resp));

	ret = uverbs_copy_to_struct_or_zero(attrs,
					MLX5_IB_ATTR_QUERY_CONTEXT_RESP_UCTX,
					&uctx_resp,
					sizeof(uctx_resp));
	return ret;
}

static void mlx5_ib_dealloc_ucontext(struct ib_ucontext *ibcontext)
{
	struct mlx5_ib_ucontext *context = to_mucontext(ibcontext);
	struct mlx5_ib_dev *dev = to_mdev(ibcontext->device);
	struct mlx5_bfreg_info *bfregi;

	bfregi = &context->bfregi;
	mlx5_ib_dealloc_transport_domain(dev, context->tdn, context->devx_uid);

	deallocate_uars(dev, context);
	kfree(bfregi->sys_pages);
	kfree(bfregi->count);

	if (context->devx_uid)
		mlx5_ib_devx_destroy(dev, context->devx_uid);
}

static phys_addr_t uar_index2pfn(struct mlx5_ib_dev *dev,
				 int uar_idx)
{
	int fw_uars_per_page;

	fw_uars_per_page = MLX5_CAP_GEN(dev->mdev, uar_4k) ? MLX5_UARS_IN_PAGE : 1;

	return (dev->mdev->bar_addr >> PAGE_SHIFT) + uar_idx / fw_uars_per_page;
}

static u64 uar_index2paddress(struct mlx5_ib_dev *dev,
				 int uar_idx)
{
	unsigned int fw_uars_per_page;

	fw_uars_per_page = MLX5_CAP_GEN(dev->mdev, uar_4k) ?
				MLX5_UARS_IN_PAGE : 1;

	return (dev->mdev->bar_addr + (uar_idx / fw_uars_per_page) * PAGE_SIZE);
}

static int get_command(unsigned long offset)
{
	return (offset >> MLX5_IB_MMAP_CMD_SHIFT) & MLX5_IB_MMAP_CMD_MASK;
}

static int get_arg(unsigned long offset)
{
	return offset & ((1 << MLX5_IB_MMAP_CMD_SHIFT) - 1);
}

static int get_index(unsigned long offset)
{
	return get_arg(offset);
}

/* Index resides in an extra byte to enable larger values than 255 */
static int get_extended_index(unsigned long offset)
{
	return get_arg(offset) | ((offset >> 16) & 0xff) << 8;
}


static void mlx5_ib_disassociate_ucontext(struct ib_ucontext *ibcontext)
{
}

static inline char *mmap_cmd2str(enum mlx5_ib_mmap_cmd cmd)
{
	switch (cmd) {
	case MLX5_IB_MMAP_WC_PAGE:
		return "WC";
	case MLX5_IB_MMAP_REGULAR_PAGE:
		return "best effort WC";
	case MLX5_IB_MMAP_NC_PAGE:
		return "NC";
	case MLX5_IB_MMAP_DEVICE_MEM:
		return "Device Memory";
	default:
		return "Unknown";
	}
}

static int mlx5_ib_mmap_clock_info_page(struct mlx5_ib_dev *dev,
					struct vm_area_struct *vma,
					struct mlx5_ib_ucontext *context)
{
	if ((vma->vm_end - vma->vm_start != PAGE_SIZE) ||
	    !(vma->vm_flags & VM_SHARED))
		return -EINVAL;

	if (get_index(vma->vm_pgoff) != MLX5_IB_CLOCK_INFO_V1)
		return -EOPNOTSUPP;

	if (vma->vm_flags & (VM_WRITE | VM_EXEC))
		return -EPERM;
	vm_flags_clear(vma, VM_MAYWRITE);

	if (!dev->mdev->clock_info)
		return -EOPNOTSUPP;

	return vm_insert_page(vma, vma->vm_start,
			      virt_to_page(dev->mdev->clock_info));
}

static void mlx5_ib_mmap_free(struct rdma_user_mmap_entry *entry)
{
	struct mlx5_user_mmap_entry *mentry = to_mmmap(entry);
	struct mlx5_ib_dev *dev = to_mdev(entry->ucontext->device);
	struct mlx5_var_table *var_table = &dev->var_table;
	struct mlx5_ib_ucontext *context = to_mucontext(entry->ucontext);

	switch (mentry->mmap_flag) {
	case MLX5_IB_MMAP_TYPE_MEMIC:
	case MLX5_IB_MMAP_TYPE_MEMIC_OP:
		mlx5_ib_dm_mmap_free(dev, mentry);
		break;
	case MLX5_IB_MMAP_TYPE_VAR:
		mutex_lock(&var_table->bitmap_lock);
		clear_bit(mentry->page_idx, var_table->bitmap);
		mutex_unlock(&var_table->bitmap_lock);
		kfree(mentry);
		break;
	case MLX5_IB_MMAP_TYPE_UAR_WC:
	case MLX5_IB_MMAP_TYPE_UAR_NC:
		mlx5_cmd_uar_dealloc(dev->mdev, mentry->page_idx,
				     context->devx_uid);
		kfree(mentry);
		break;
	default:
		WARN_ON(true);
	}
}

static int uar_mmap(struct mlx5_ib_dev *dev, enum mlx5_ib_mmap_cmd cmd,
		    struct vm_area_struct *vma,
		    struct mlx5_ib_ucontext *context)
{
	struct mlx5_bfreg_info *bfregi = &context->bfregi;
	int err;
	unsigned long idx;
	phys_addr_t pfn;
	pgprot_t prot;
	u32 bfreg_dyn_idx = 0;
	u32 uar_index;
	int dyn_uar = (cmd == MLX5_IB_MMAP_ALLOC_WC);
	int max_valid_idx = dyn_uar ? bfregi->num_sys_pages :
				bfregi->num_static_sys_pages;

	if (bfregi->lib_uar_dyn)
		return -EINVAL;

	if (vma->vm_end - vma->vm_start != PAGE_SIZE)
		return -EINVAL;

	if (dyn_uar)
		idx = get_extended_index(vma->vm_pgoff) + bfregi->num_static_sys_pages;
	else
		idx = get_index(vma->vm_pgoff);

	if (idx >= max_valid_idx) {
		mlx5_ib_warn(dev, "invalid uar index %lu, max=%d\n",
			     idx, max_valid_idx);
		return -EINVAL;
	}

	switch (cmd) {
	case MLX5_IB_MMAP_WC_PAGE:
	case MLX5_IB_MMAP_ALLOC_WC:
	case MLX5_IB_MMAP_REGULAR_PAGE:
		/* For MLX5_IB_MMAP_REGULAR_PAGE do the best effort to get WC */
		prot = pgprot_writecombine(vma->vm_page_prot);
		break;
	case MLX5_IB_MMAP_NC_PAGE:
		prot = pgprot_noncached(vma->vm_page_prot);
		break;
	default:
		return -EINVAL;
	}

	if (dyn_uar) {
		int uars_per_page;

		uars_per_page = get_uars_per_sys_page(dev, bfregi->lib_uar_4k);
		bfreg_dyn_idx = idx * (uars_per_page * MLX5_NON_FP_BFREGS_PER_UAR);
		if (bfreg_dyn_idx >= bfregi->total_num_bfregs) {
			mlx5_ib_warn(dev, "invalid bfreg_dyn_idx %u, max=%u\n",
				     bfreg_dyn_idx, bfregi->total_num_bfregs);
			return -EINVAL;
		}

		mutex_lock(&bfregi->lock);
		/* Fail if uar already allocated, first bfreg index of each
		 * page holds its count.
		 */
		if (bfregi->count[bfreg_dyn_idx]) {
			mlx5_ib_warn(dev, "wrong offset, idx %lu is busy, bfregn=%u\n", idx, bfreg_dyn_idx);
			mutex_unlock(&bfregi->lock);
			return -EINVAL;
		}

		bfregi->count[bfreg_dyn_idx]++;
		mutex_unlock(&bfregi->lock);

		err = mlx5_cmd_uar_alloc(dev->mdev, &uar_index,
					 context->devx_uid);
		if (err) {
			mlx5_ib_warn(dev, "UAR alloc failed\n");
			goto free_bfreg;
		}
	} else {
		uar_index = bfregi->sys_pages[idx];
	}

	pfn = uar_index2pfn(dev, uar_index);
	mlx5_ib_dbg(dev, "uar idx 0x%lx, pfn %pa\n", idx, &pfn);

	err = rdma_user_mmap_io(&context->ibucontext, vma, pfn, PAGE_SIZE,
				prot, NULL);
	if (err) {
		mlx5_ib_err(dev,
			    "rdma_user_mmap_io failed with error=%d, mmap_cmd=%s\n",
			    err, mmap_cmd2str(cmd));
		goto err;
	}

	if (dyn_uar)
		bfregi->sys_pages[idx] = uar_index;
	return 0;

err:
	if (!dyn_uar)
		return err;

	mlx5_cmd_uar_dealloc(dev->mdev, idx, context->devx_uid);

free_bfreg:
	mlx5_ib_free_bfreg(dev, bfregi, bfreg_dyn_idx);

	return err;
}

static unsigned long mlx5_vma_to_pgoff(struct vm_area_struct *vma)
{
	unsigned long idx;
	u8 command;

	command = get_command(vma->vm_pgoff);
	idx = get_extended_index(vma->vm_pgoff);

	return (command << 16 | idx);
}

static int mlx5_ib_mmap_offset(struct mlx5_ib_dev *dev,
			       struct vm_area_struct *vma,
			       struct ib_ucontext *ucontext)
{
	struct mlx5_user_mmap_entry *mentry;
	struct rdma_user_mmap_entry *entry;
	unsigned long pgoff;
	pgprot_t prot;
	phys_addr_t pfn;
	int ret;

	pgoff = mlx5_vma_to_pgoff(vma);
	entry = rdma_user_mmap_entry_get_pgoff(ucontext, pgoff);
	if (!entry)
		return -EINVAL;

	mentry = to_mmmap(entry);
	pfn = (mentry->address >> PAGE_SHIFT);
	if (mentry->mmap_flag == MLX5_IB_MMAP_TYPE_VAR ||
	    mentry->mmap_flag == MLX5_IB_MMAP_TYPE_UAR_NC)
		prot = pgprot_noncached(vma->vm_page_prot);
	else
		prot = pgprot_writecombine(vma->vm_page_prot);
	ret = rdma_user_mmap_io(ucontext, vma, pfn,
				entry->npages * PAGE_SIZE,
				prot,
				entry);
	rdma_user_mmap_entry_put(&mentry->rdma_entry);
	return ret;
}

static u64 mlx5_entry_to_mmap_offset(struct mlx5_user_mmap_entry *entry)
{
	u64 cmd = (entry->rdma_entry.start_pgoff >> 16) & 0xFFFF;
	u64 index = entry->rdma_entry.start_pgoff & 0xFFFF;

	return (((index >> 8) << 16) | (cmd << MLX5_IB_MMAP_CMD_SHIFT) |
		(index & 0xFF)) << PAGE_SHIFT;
}

static int mlx5_ib_mmap(struct ib_ucontext *ibcontext, struct vm_area_struct *vma)
{
	struct mlx5_ib_ucontext *context = to_mucontext(ibcontext);
	struct mlx5_ib_dev *dev = to_mdev(ibcontext->device);
	unsigned long command;
	phys_addr_t pfn;

	command = get_command(vma->vm_pgoff);
	switch (command) {
	case MLX5_IB_MMAP_WC_PAGE:
	case MLX5_IB_MMAP_ALLOC_WC:
		if (!dev->wc_support)
			return -EPERM;
		fallthrough;
	case MLX5_IB_MMAP_NC_PAGE:
	case MLX5_IB_MMAP_REGULAR_PAGE:
		return uar_mmap(dev, command, vma, context);

	case MLX5_IB_MMAP_GET_CONTIGUOUS_PAGES:
		return -ENOSYS;

	case MLX5_IB_MMAP_CORE_CLOCK:
		if (vma->vm_end - vma->vm_start != PAGE_SIZE)
			return -EINVAL;

		if (vma->vm_flags & VM_WRITE)
			return -EPERM;
		vm_flags_clear(vma, VM_MAYWRITE);

		/* Don't expose to user-space information it shouldn't have */
		if (PAGE_SIZE > 4096)
			return -EOPNOTSUPP;

		pfn = (dev->mdev->iseg_base +
		       offsetof(struct mlx5_init_seg, internal_timer_h)) >>
			PAGE_SHIFT;
		return rdma_user_mmap_io(&context->ibucontext, vma, pfn,
					 PAGE_SIZE,
					 pgprot_noncached(vma->vm_page_prot),
					 NULL);
	case MLX5_IB_MMAP_CLOCK_INFO:
		return mlx5_ib_mmap_clock_info_page(dev, vma, context);

	default:
		return mlx5_ib_mmap_offset(dev, vma, ibcontext);
	}

	return 0;
}

static int mlx5_ib_alloc_pd(struct ib_pd *ibpd, struct ib_udata *udata)
{
	struct mlx5_ib_pd *pd = to_mpd(ibpd);
	struct ib_device *ibdev = ibpd->device;
	struct mlx5_ib_alloc_pd_resp resp;
	int err;
	u32 out[MLX5_ST_SZ_DW(alloc_pd_out)] = {};
	u32 in[MLX5_ST_SZ_DW(alloc_pd_in)] = {};
	u16 uid = 0;
	struct mlx5_ib_ucontext *context = rdma_udata_to_drv_context(
		udata, struct mlx5_ib_ucontext, ibucontext);

	uid = context ? context->devx_uid : 0;
	MLX5_SET(alloc_pd_in, in, opcode, MLX5_CMD_OP_ALLOC_PD);
	MLX5_SET(alloc_pd_in, in, uid, uid);
	err = mlx5_cmd_exec_inout(to_mdev(ibdev)->mdev, alloc_pd, in, out);
	if (err)
		return err;

	pd->pdn = MLX5_GET(alloc_pd_out, out, pd);
	pd->uid = uid;
	if (udata) {
		resp.pdn = pd->pdn;
		if (ib_copy_to_udata(udata, &resp, sizeof(resp))) {
			mlx5_cmd_dealloc_pd(to_mdev(ibdev)->mdev, pd->pdn, uid);
			return -EFAULT;
		}
	}

	return 0;
}

static int mlx5_ib_dealloc_pd(struct ib_pd *pd, struct ib_udata *udata)
{
	struct mlx5_ib_dev *mdev = to_mdev(pd->device);
	struct mlx5_ib_pd *mpd = to_mpd(pd);

	return mlx5_cmd_dealloc_pd(mdev->mdev, mpd->pdn, mpd->uid);
}

static int mlx5_ib_mcg_attach(struct ib_qp *ibqp, union ib_gid *gid, u16 lid)
{
	struct mlx5_ib_dev *dev = to_mdev(ibqp->device);
	struct mlx5_ib_qp *mqp = to_mqp(ibqp);
	int err;
	u16 uid;

	uid = ibqp->pd ?
		to_mpd(ibqp->pd)->uid : 0;

	if (mqp->flags & IB_QP_CREATE_SOURCE_QPN) {
		mlx5_ib_dbg(dev, "Attaching a multi cast group to underlay QP is not supported\n");
		return -EOPNOTSUPP;
	}

	err = mlx5_cmd_attach_mcg(dev->mdev, gid, ibqp->qp_num, uid);
	if (err)
		mlx5_ib_warn(dev, "failed attaching QPN 0x%x, MGID %pI6\n",
			     ibqp->qp_num, gid->raw);

	return err;
}

static int mlx5_ib_mcg_detach(struct ib_qp *ibqp, union ib_gid *gid, u16 lid)
{
	struct mlx5_ib_dev *dev = to_mdev(ibqp->device);
	int err;
	u16 uid;

	uid = ibqp->pd ?
		to_mpd(ibqp->pd)->uid : 0;
	err = mlx5_cmd_detach_mcg(dev->mdev, gid, ibqp->qp_num, uid);
	if (err)
		mlx5_ib_warn(dev, "failed detaching QPN 0x%x, MGID %pI6\n",
			     ibqp->qp_num, gid->raw);

	return err;
}

static int init_node_data(struct mlx5_ib_dev *dev)
{
	int err;

	err = mlx5_query_node_desc(dev, dev->ib_dev.node_desc);
	if (err)
		return err;

	dev->mdev->rev_id = dev->mdev->pdev->revision;

	return mlx5_query_node_guid(dev, &dev->ib_dev.node_guid);
}

static ssize_t fw_pages_show(struct device *device,
			     struct device_attribute *attr, char *buf)
{
	struct mlx5_ib_dev *dev =
		rdma_device_to_drv_device(device, struct mlx5_ib_dev, ib_dev);

	return sysfs_emit(buf, "%d\n", dev->mdev->priv.fw_pages);
}
static DEVICE_ATTR_RO(fw_pages);

static ssize_t reg_pages_show(struct device *device,
			      struct device_attribute *attr, char *buf)
{
	struct mlx5_ib_dev *dev =
		rdma_device_to_drv_device(device, struct mlx5_ib_dev, ib_dev);

	return sysfs_emit(buf, "%d\n", atomic_read(&dev->mdev->priv.reg_pages));
}
static DEVICE_ATTR_RO(reg_pages);

static ssize_t hca_type_show(struct device *device,
			     struct device_attribute *attr, char *buf)
{
	struct mlx5_ib_dev *dev =
		rdma_device_to_drv_device(device, struct mlx5_ib_dev, ib_dev);

	return sysfs_emit(buf, "MT%d\n", dev->mdev->pdev->device);
}
static DEVICE_ATTR_RO(hca_type);

static ssize_t hw_rev_show(struct device *device,
			   struct device_attribute *attr, char *buf)
{
	struct mlx5_ib_dev *dev =
		rdma_device_to_drv_device(device, struct mlx5_ib_dev, ib_dev);

	return sysfs_emit(buf, "%x\n", dev->mdev->rev_id);
}
static DEVICE_ATTR_RO(hw_rev);

static ssize_t board_id_show(struct device *device,
			     struct device_attribute *attr, char *buf)
{
	struct mlx5_ib_dev *dev =
		rdma_device_to_drv_device(device, struct mlx5_ib_dev, ib_dev);

	return sysfs_emit(buf, "%.*s\n", MLX5_BOARD_ID_LEN,
			  dev->mdev->board_id);
}
static DEVICE_ATTR_RO(board_id);

static struct attribute *mlx5_class_attributes[] = {
	&dev_attr_hw_rev.attr,
	&dev_attr_hca_type.attr,
	&dev_attr_board_id.attr,
	&dev_attr_fw_pages.attr,
	&dev_attr_reg_pages.attr,
	NULL,
};

static const struct attribute_group mlx5_attr_group = {
	.attrs = mlx5_class_attributes,
};

static void pkey_change_handler(struct work_struct *work)
{
	struct mlx5_ib_port_resources *ports =
		container_of(work, struct mlx5_ib_port_resources,
			     pkey_change_work);

	if (!ports->gsi)
		/*
		 * We got this event before device was fully configured
		 * and MAD registration code wasn't called/finished yet.
		 */
		return;

	mlx5_ib_gsi_pkey_change(ports->gsi);
}

static void mlx5_ib_handle_internal_error(struct mlx5_ib_dev *ibdev)
{
	struct mlx5_ib_qp *mqp;
	struct mlx5_ib_cq *send_mcq, *recv_mcq;
	struct mlx5_core_cq *mcq;
	struct list_head cq_armed_list;
	unsigned long flags_qp;
	unsigned long flags_cq;
	unsigned long flags;

	INIT_LIST_HEAD(&cq_armed_list);

	/* Go over qp list reside on that ibdev, sync with create/destroy qp.*/
	spin_lock_irqsave(&ibdev->reset_flow_resource_lock, flags);
	list_for_each_entry(mqp, &ibdev->qp_list, qps_list) {
		spin_lock_irqsave(&mqp->sq.lock, flags_qp);
		if (mqp->sq.tail != mqp->sq.head) {
			send_mcq = to_mcq(mqp->ibqp.send_cq);
			spin_lock_irqsave(&send_mcq->lock, flags_cq);
			if (send_mcq->mcq.comp &&
			    mqp->ibqp.send_cq->comp_handler) {
				if (!send_mcq->mcq.reset_notify_added) {
					send_mcq->mcq.reset_notify_added = 1;
					list_add_tail(&send_mcq->mcq.reset_notify,
						      &cq_armed_list);
				}
			}
			spin_unlock_irqrestore(&send_mcq->lock, flags_cq);
		}
		spin_unlock_irqrestore(&mqp->sq.lock, flags_qp);
		spin_lock_irqsave(&mqp->rq.lock, flags_qp);
		/* no handling is needed for SRQ */
		if (!mqp->ibqp.srq) {
			if (mqp->rq.tail != mqp->rq.head) {
				recv_mcq = to_mcq(mqp->ibqp.recv_cq);
				spin_lock_irqsave(&recv_mcq->lock, flags_cq);
				if (recv_mcq->mcq.comp &&
				    mqp->ibqp.recv_cq->comp_handler) {
					if (!recv_mcq->mcq.reset_notify_added) {
						recv_mcq->mcq.reset_notify_added = 1;
						list_add_tail(&recv_mcq->mcq.reset_notify,
							      &cq_armed_list);
					}
				}
				spin_unlock_irqrestore(&recv_mcq->lock,
						       flags_cq);
			}
		}
		spin_unlock_irqrestore(&mqp->rq.lock, flags_qp);
	}
	/*At that point all inflight post send were put to be executed as of we
	 * lock/unlock above locks Now need to arm all involved CQs.
	 */
	list_for_each_entry(mcq, &cq_armed_list, reset_notify) {
		mcq->comp(mcq, NULL);
	}
	spin_unlock_irqrestore(&ibdev->reset_flow_resource_lock, flags);
}

static void delay_drop_handler(struct work_struct *work)
{
	int err;
	struct mlx5_ib_delay_drop *delay_drop =
		container_of(work, struct mlx5_ib_delay_drop,
			     delay_drop_work);

	atomic_inc(&delay_drop->events_cnt);

	mutex_lock(&delay_drop->lock);
	err = mlx5_core_set_delay_drop(delay_drop->dev, delay_drop->timeout);
	if (err) {
		mlx5_ib_warn(delay_drop->dev, "Failed to set delay drop, timeout=%u\n",
			     delay_drop->timeout);
		delay_drop->activate = false;
	}
	mutex_unlock(&delay_drop->lock);
}

static void handle_general_event(struct mlx5_ib_dev *ibdev, struct mlx5_eqe *eqe,
				 struct ib_event *ibev)
{
	u32 port = (eqe->data.port.port >> 4) & 0xf;

	switch (eqe->sub_type) {
	case MLX5_GENERAL_SUBTYPE_DELAY_DROP_TIMEOUT:
		if (mlx5_ib_port_link_layer(&ibdev->ib_dev, port) ==
					    IB_LINK_LAYER_ETHERNET)
			schedule_work(&ibdev->delay_drop.delay_drop_work);
		break;
	default: /* do nothing */
		return;
	}
}

static int handle_port_change(struct mlx5_ib_dev *ibdev, struct mlx5_eqe *eqe,
			      struct ib_event *ibev)
{
	u32 port = (eqe->data.port.port >> 4) & 0xf;

	ibev->element.port_num = port;

	switch (eqe->sub_type) {
	case MLX5_PORT_CHANGE_SUBTYPE_ACTIVE:
	case MLX5_PORT_CHANGE_SUBTYPE_DOWN:
	case MLX5_PORT_CHANGE_SUBTYPE_INITIALIZED:
		/* In RoCE, port up/down events are handled in
		 * mlx5_netdev_event().
		 */
		if (mlx5_ib_port_link_layer(&ibdev->ib_dev, port) ==
					    IB_LINK_LAYER_ETHERNET)
			return -EINVAL;

		ibev->event = (eqe->sub_type == MLX5_PORT_CHANGE_SUBTYPE_ACTIVE) ?
				IB_EVENT_PORT_ACTIVE : IB_EVENT_PORT_ERR;
		break;

	case MLX5_PORT_CHANGE_SUBTYPE_LID:
		ibev->event = IB_EVENT_LID_CHANGE;
		break;

	case MLX5_PORT_CHANGE_SUBTYPE_PKEY:
		ibev->event = IB_EVENT_PKEY_CHANGE;
		schedule_work(&ibdev->devr.ports[port - 1].pkey_change_work);
		break;

	case MLX5_PORT_CHANGE_SUBTYPE_GUID:
		ibev->event = IB_EVENT_GID_CHANGE;
		break;

	case MLX5_PORT_CHANGE_SUBTYPE_CLIENT_REREG:
		ibev->event = IB_EVENT_CLIENT_REREGISTER;
		break;
	default:
		return -EINVAL;
	}

	return 0;
}

static void mlx5_ib_handle_event(struct work_struct *_work)
{
	struct mlx5_ib_event_work *work =
		container_of(_work, struct mlx5_ib_event_work, work);
	struct mlx5_ib_dev *ibdev;
	struct ib_event ibev;
	bool fatal = false;

	if (work->is_slave) {
		ibdev = mlx5_ib_get_ibdev_from_mpi(work->mpi);
		if (!ibdev)
			goto out;
	} else {
		ibdev = work->dev;
	}

	switch (work->event) {
	case MLX5_DEV_EVENT_SYS_ERROR:
		ibev.event = IB_EVENT_DEVICE_FATAL;
		mlx5_ib_handle_internal_error(ibdev);
		ibev.element.port_num  = (u8)(unsigned long)work->param;
		fatal = true;
		break;
	case MLX5_EVENT_TYPE_PORT_CHANGE:
		if (handle_port_change(ibdev, work->param, &ibev))
			goto out;
		break;
	case MLX5_EVENT_TYPE_GENERAL_EVENT:
		handle_general_event(ibdev, work->param, &ibev);
		fallthrough;
	default:
		goto out;
	}

	ibev.device = &ibdev->ib_dev;

	if (!rdma_is_port_valid(&ibdev->ib_dev, ibev.element.port_num)) {
		mlx5_ib_warn(ibdev, "warning: event on port %d\n",  ibev.element.port_num);
		goto out;
	}

	if (ibdev->ib_active)
		ib_dispatch_event(&ibev);

	if (fatal)
		ibdev->ib_active = false;
out:
	kfree(work);
}

static int mlx5_ib_event(struct notifier_block *nb,
			 unsigned long event, void *param)
{
	struct mlx5_ib_event_work *work;

	work = kmalloc(sizeof(*work), GFP_ATOMIC);
	if (!work)
		return NOTIFY_DONE;

	INIT_WORK(&work->work, mlx5_ib_handle_event);
	work->dev = container_of(nb, struct mlx5_ib_dev, mdev_events);
	work->is_slave = false;
	work->param = param;
	work->event = event;

	queue_work(mlx5_ib_event_wq, &work->work);

	return NOTIFY_OK;
}

static int mlx5_ib_event_slave_port(struct notifier_block *nb,
				    unsigned long event, void *param)
{
	struct mlx5_ib_event_work *work;

	work = kmalloc(sizeof(*work), GFP_ATOMIC);
	if (!work)
		return NOTIFY_DONE;

	INIT_WORK(&work->work, mlx5_ib_handle_event);
	work->mpi = container_of(nb, struct mlx5_ib_multiport_info, mdev_events);
	work->is_slave = true;
	work->param = param;
	work->event = event;
	queue_work(mlx5_ib_event_wq, &work->work);

	return NOTIFY_OK;
}

static int set_has_smi_cap(struct mlx5_ib_dev *dev)
{
	struct mlx5_hca_vport_context vport_ctx;
	int err;
	int port;

	if (MLX5_CAP_GEN(dev->mdev, port_type) != MLX5_CAP_PORT_TYPE_IB)
		return 0;

	for (port = 1; port <= dev->num_ports; port++) {
		if (!MLX5_CAP_GEN(dev->mdev, ib_virt)) {
			dev->port_caps[port - 1].has_smi = true;
			continue;
		}
		err = mlx5_query_hca_vport_context(dev->mdev, 0, port, 0,
						   &vport_ctx);
		if (err) {
			mlx5_ib_err(dev, "query_hca_vport_context for port=%d failed %d\n",
				    port, err);
			return err;
		}
		dev->port_caps[port - 1].has_smi = vport_ctx.has_smi;
	}

	return 0;
}

static void get_ext_port_caps(struct mlx5_ib_dev *dev)
{
	unsigned int port;

	rdma_for_each_port (&dev->ib_dev, port)
		mlx5_query_ext_port_caps(dev, port);
}

static u8 mlx5_get_umr_fence(u8 umr_fence_cap)
{
	switch (umr_fence_cap) {
	case MLX5_CAP_UMR_FENCE_NONE:
		return MLX5_FENCE_MODE_NONE;
	case MLX5_CAP_UMR_FENCE_SMALL:
		return MLX5_FENCE_MODE_INITIATOR_SMALL;
	default:
		return MLX5_FENCE_MODE_STRONG_ORDERING;
	}
}

static int mlx5_ib_dev_res_init(struct mlx5_ib_dev *dev)
{
	struct mlx5_ib_resources *devr = &dev->devr;
	struct ib_srq_init_attr attr;
	struct ib_device *ibdev;
	struct ib_cq_init_attr cq_attr = {.cqe = 1};
	int port;
	int ret = 0;

	ibdev = &dev->ib_dev;

	if (!MLX5_CAP_GEN(dev->mdev, xrc))
		return -EOPNOTSUPP;

	devr->p0 = ib_alloc_pd(ibdev, 0);
	if (IS_ERR(devr->p0))
		return PTR_ERR(devr->p0);

	devr->c0 = ib_create_cq(ibdev, NULL, NULL, NULL, &cq_attr);
	if (IS_ERR(devr->c0)) {
		ret = PTR_ERR(devr->c0);
		goto error1;
	}

	ret = mlx5_cmd_xrcd_alloc(dev->mdev, &devr->xrcdn0, 0);
	if (ret)
		goto error2;

	ret = mlx5_cmd_xrcd_alloc(dev->mdev, &devr->xrcdn1, 0);
	if (ret)
		goto error3;

	memset(&attr, 0, sizeof(attr));
	attr.attr.max_sge = 1;
	attr.attr.max_wr = 1;
	attr.srq_type = IB_SRQT_XRC;
	attr.ext.cq = devr->c0;

	devr->s0 = ib_create_srq(devr->p0, &attr);
	if (IS_ERR(devr->s0)) {
		ret = PTR_ERR(devr->s0);
		goto err_create;
	}

	memset(&attr, 0, sizeof(attr));
	attr.attr.max_sge = 1;
	attr.attr.max_wr = 1;
	attr.srq_type = IB_SRQT_BASIC;

	devr->s1 = ib_create_srq(devr->p0, &attr);
	if (IS_ERR(devr->s1)) {
		ret = PTR_ERR(devr->s1);
		goto error6;
	}

	for (port = 0; port < ARRAY_SIZE(devr->ports); ++port)
		INIT_WORK(&devr->ports[port].pkey_change_work,
			  pkey_change_handler);

	return 0;

error6:
	ib_destroy_srq(devr->s0);
err_create:
	mlx5_cmd_xrcd_dealloc(dev->mdev, devr->xrcdn1, 0);
error3:
	mlx5_cmd_xrcd_dealloc(dev->mdev, devr->xrcdn0, 0);
error2:
	ib_destroy_cq(devr->c0);
error1:
	ib_dealloc_pd(devr->p0);
	return ret;
}

static void mlx5_ib_dev_res_cleanup(struct mlx5_ib_dev *dev)
{
	struct mlx5_ib_resources *devr = &dev->devr;
	int port;

	/*
	 * Make sure no change P_Key work items are still executing.
	 *
	 * At this stage, the mlx5_ib_event should be unregistered
	 * and it ensures that no new works are added.
	 */
	for (port = 0; port < ARRAY_SIZE(devr->ports); ++port)
		cancel_work_sync(&devr->ports[port].pkey_change_work);

	ib_destroy_srq(devr->s1);
	ib_destroy_srq(devr->s0);
	mlx5_cmd_xrcd_dealloc(dev->mdev, devr->xrcdn1, 0);
	mlx5_cmd_xrcd_dealloc(dev->mdev, devr->xrcdn0, 0);
	ib_destroy_cq(devr->c0);
	ib_dealloc_pd(devr->p0);
}

static u32 get_core_cap_flags(struct ib_device *ibdev,
			      struct mlx5_hca_vport_context *rep)
{
	struct mlx5_ib_dev *dev = to_mdev(ibdev);
	enum rdma_link_layer ll = mlx5_ib_port_link_layer(ibdev, 1);
	u8 l3_type_cap = MLX5_CAP_ROCE(dev->mdev, l3_type);
	u8 roce_version_cap = MLX5_CAP_ROCE(dev->mdev, roce_version);
	bool raw_support = !mlx5_core_mp_enabled(dev->mdev);
	u32 ret = 0;

	if (rep->grh_required)
		ret |= RDMA_CORE_CAP_IB_GRH_REQUIRED;

	if (ll == IB_LINK_LAYER_INFINIBAND)
		return ret | RDMA_CORE_PORT_IBA_IB;

	if (raw_support)
		ret |= RDMA_CORE_PORT_RAW_PACKET;

	if (!(l3_type_cap & MLX5_ROCE_L3_TYPE_IPV4_CAP))
		return ret;

	if (!(l3_type_cap & MLX5_ROCE_L3_TYPE_IPV6_CAP))
		return ret;

	if (roce_version_cap & MLX5_ROCE_VERSION_1_CAP)
		ret |= RDMA_CORE_PORT_IBA_ROCE;

	if (roce_version_cap & MLX5_ROCE_VERSION_2_CAP)
		ret |= RDMA_CORE_PORT_IBA_ROCE_UDP_ENCAP;

	return ret;
}

static int mlx5_port_immutable(struct ib_device *ibdev, u32 port_num,
			       struct ib_port_immutable *immutable)
{
	struct ib_port_attr attr;
	struct mlx5_ib_dev *dev = to_mdev(ibdev);
	enum rdma_link_layer ll = mlx5_ib_port_link_layer(ibdev, port_num);
	struct mlx5_hca_vport_context rep = {0};
	int err;

	err = ib_query_port(ibdev, port_num, &attr);
	if (err)
		return err;

	if (ll == IB_LINK_LAYER_INFINIBAND) {
		err = mlx5_query_hca_vport_context(dev->mdev, 0, port_num, 0,
						   &rep);
		if (err)
			return err;
	}

	immutable->pkey_tbl_len = attr.pkey_tbl_len;
	immutable->gid_tbl_len = attr.gid_tbl_len;
	immutable->core_cap_flags = get_core_cap_flags(ibdev, &rep);
	immutable->max_mad_size = IB_MGMT_MAD_SIZE;

	return 0;
}

static int mlx5_port_rep_immutable(struct ib_device *ibdev, u32 port_num,
				   struct ib_port_immutable *immutable)
{
	struct ib_port_attr attr;
	int err;

	immutable->core_cap_flags = RDMA_CORE_PORT_RAW_PACKET;

	err = ib_query_port(ibdev, port_num, &attr);
	if (err)
		return err;

	immutable->pkey_tbl_len = attr.pkey_tbl_len;
	immutable->gid_tbl_len = attr.gid_tbl_len;
	immutable->core_cap_flags = RDMA_CORE_PORT_RAW_PACKET;

	return 0;
}

static void get_dev_fw_str(struct ib_device *ibdev, char *str)
{
	struct mlx5_ib_dev *dev =
		container_of(ibdev, struct mlx5_ib_dev, ib_dev);
	snprintf(str, IB_FW_VERSION_NAME_MAX, "%d.%d.%04d",
		 fw_rev_maj(dev->mdev), fw_rev_min(dev->mdev),
		 fw_rev_sub(dev->mdev));
}

static int mlx5_eth_lag_init(struct mlx5_ib_dev *dev)
{
	struct mlx5_core_dev *mdev = dev->mdev;
	struct mlx5_flow_namespace *ns = mlx5_get_flow_namespace(mdev,
								 MLX5_FLOW_NAMESPACE_LAG);
	struct mlx5_flow_table *ft;
	int err;

	if (!ns || !mlx5_lag_is_active(mdev))
		return 0;

	err = mlx5_cmd_create_vport_lag(mdev);
	if (err)
		return err;

	ft = mlx5_create_lag_demux_flow_table(ns, 0, 0);
	if (IS_ERR(ft)) {
		err = PTR_ERR(ft);
		goto err_destroy_vport_lag;
	}

	dev->flow_db->lag_demux_ft = ft;
	dev->lag_ports = mlx5_lag_get_num_ports(mdev);
	dev->lag_active = true;
	return 0;

err_destroy_vport_lag:
	mlx5_cmd_destroy_vport_lag(mdev);
	return err;
}

static void mlx5_eth_lag_cleanup(struct mlx5_ib_dev *dev)
{
	struct mlx5_core_dev *mdev = dev->mdev;

	if (dev->lag_active) {
		dev->lag_active = false;

		mlx5_destroy_flow_table(dev->flow_db->lag_demux_ft);
		dev->flow_db->lag_demux_ft = NULL;

		mlx5_cmd_destroy_vport_lag(mdev);
	}
}

static void mlx5_netdev_notifier_register(struct mlx5_roce *roce,
					  struct net_device *netdev)
{
	int err;

	if (roce->tracking_netdev)
		return;
	roce->tracking_netdev = netdev;
	roce->nb.notifier_call = mlx5_netdev_event;
	err = register_netdevice_notifier_dev_net(netdev, &roce->nb, &roce->nn);
	WARN_ON(err);
}

static void mlx5_netdev_notifier_unregister(struct mlx5_roce *roce)
{
	if (!roce->tracking_netdev)
		return;
	unregister_netdevice_notifier_dev_net(roce->tracking_netdev, &roce->nb,
					      &roce->nn);
	roce->tracking_netdev = NULL;
}

static int mlx5e_mdev_notifier_event(struct notifier_block *nb,
				     unsigned long event, void *data)
{
	struct mlx5_roce *roce = container_of(nb, struct mlx5_roce, mdev_nb);
	struct net_device *netdev = data;

	switch (event) {
	case MLX5_DRIVER_EVENT_UPLINK_NETDEV:
		if (netdev)
			mlx5_netdev_notifier_register(roce, netdev);
		else
			mlx5_netdev_notifier_unregister(roce);
		break;
	default:
		return NOTIFY_DONE;
	}

	return NOTIFY_OK;
}

static void mlx5_mdev_netdev_track(struct mlx5_ib_dev *dev, u32 port_num)
{
	struct mlx5_roce *roce = &dev->port[port_num].roce;

	roce->mdev_nb.notifier_call = mlx5e_mdev_notifier_event;
	mlx5_blocking_notifier_register(dev->mdev, &roce->mdev_nb);
	mlx5_core_uplink_netdev_event_replay(dev->mdev);
}

static void mlx5_mdev_netdev_untrack(struct mlx5_ib_dev *dev, u32 port_num)
{
	struct mlx5_roce *roce = &dev->port[port_num].roce;

	mlx5_blocking_notifier_unregister(dev->mdev, &roce->mdev_nb);
	mlx5_netdev_notifier_unregister(roce);
}

static int mlx5_enable_eth(struct mlx5_ib_dev *dev)
{
	int err;

	if (!dev->is_rep && dev->profile != &raw_eth_profile) {
		err = mlx5_nic_vport_enable_roce(dev->mdev);
		if (err)
			return err;
	}

	err = mlx5_eth_lag_init(dev);
	if (err)
		goto err_disable_roce;

	return 0;

err_disable_roce:
	if (!dev->is_rep && dev->profile != &raw_eth_profile)
		mlx5_nic_vport_disable_roce(dev->mdev);

	return err;
}

static void mlx5_disable_eth(struct mlx5_ib_dev *dev)
{
	mlx5_eth_lag_cleanup(dev);
	if (!dev->is_rep && dev->profile != &raw_eth_profile)
		mlx5_nic_vport_disable_roce(dev->mdev);
}

static int mlx5_ib_rn_get_params(struct ib_device *device, u32 port_num,
				 enum rdma_netdev_t type,
				 struct rdma_netdev_alloc_params *params)
{
	if (type != RDMA_NETDEV_IPOIB)
		return -EOPNOTSUPP;

	return mlx5_rdma_rn_get_params(to_mdev(device)->mdev, device, params);
}

static ssize_t delay_drop_timeout_read(struct file *filp, char __user *buf,
				       size_t count, loff_t *pos)
{
	struct mlx5_ib_delay_drop *delay_drop = filp->private_data;
	char lbuf[20];
	int len;

	len = snprintf(lbuf, sizeof(lbuf), "%u\n", delay_drop->timeout);
	return simple_read_from_buffer(buf, count, pos, lbuf, len);
}

static ssize_t delay_drop_timeout_write(struct file *filp, const char __user *buf,
					size_t count, loff_t *pos)
{
	struct mlx5_ib_delay_drop *delay_drop = filp->private_data;
	u32 timeout;
	u32 var;

	if (kstrtouint_from_user(buf, count, 0, &var))
		return -EFAULT;

	timeout = min_t(u32, roundup(var, 100), MLX5_MAX_DELAY_DROP_TIMEOUT_MS *
			1000);
	if (timeout != var)
		mlx5_ib_dbg(delay_drop->dev, "Round delay drop timeout to %u usec\n",
			    timeout);

	delay_drop->timeout = timeout;

	return count;
}

static const struct file_operations fops_delay_drop_timeout = {
	.owner	= THIS_MODULE,
	.open	= simple_open,
	.write	= delay_drop_timeout_write,
	.read	= delay_drop_timeout_read,
};

static void mlx5_ib_unbind_slave_port(struct mlx5_ib_dev *ibdev,
				      struct mlx5_ib_multiport_info *mpi)
{
	u32 port_num = mlx5_core_native_port_num(mpi->mdev) - 1;
	struct mlx5_ib_port *port = &ibdev->port[port_num];
	int comps;
	int err;
	int i;

	lockdep_assert_held(&mlx5_ib_multiport_mutex);

	mlx5_core_mp_event_replay(ibdev->mdev,
				  MLX5_DRIVER_EVENT_AFFILIATION_REMOVED,
				  NULL);
	mlx5_core_mp_event_replay(mpi->mdev,
				  MLX5_DRIVER_EVENT_AFFILIATION_REMOVED,
				  NULL);

	mlx5_ib_cleanup_cong_debugfs(ibdev, port_num);

	spin_lock(&port->mp.mpi_lock);
	if (!mpi->ibdev) {
		spin_unlock(&port->mp.mpi_lock);
		return;
	}

	mpi->ibdev = NULL;

	spin_unlock(&port->mp.mpi_lock);
	if (mpi->mdev_events.notifier_call)
		mlx5_notifier_unregister(mpi->mdev, &mpi->mdev_events);
	mpi->mdev_events.notifier_call = NULL;
	mlx5_mdev_netdev_untrack(ibdev, port_num);
	spin_lock(&port->mp.mpi_lock);

	comps = mpi->mdev_refcnt;
	if (comps) {
		mpi->unaffiliate = true;
		init_completion(&mpi->unref_comp);
		spin_unlock(&port->mp.mpi_lock);

		for (i = 0; i < comps; i++)
			wait_for_completion(&mpi->unref_comp);

		spin_lock(&port->mp.mpi_lock);
		mpi->unaffiliate = false;
	}

	port->mp.mpi = NULL;

	spin_unlock(&port->mp.mpi_lock);

	err = mlx5_nic_vport_unaffiliate_multiport(mpi->mdev);

	mlx5_ib_dbg(ibdev, "unaffiliated port %u\n", port_num + 1);
	/* Log an error, still needed to cleanup the pointers and add
	 * it back to the list.
	 */
	if (err)
		mlx5_ib_err(ibdev, "Failed to unaffiliate port %u\n",
			    port_num + 1);

	ibdev->port[port_num].roce.last_port_state = IB_PORT_DOWN;
}

static bool mlx5_ib_bind_slave_port(struct mlx5_ib_dev *ibdev,
				    struct mlx5_ib_multiport_info *mpi)
{
	u32 port_num = mlx5_core_native_port_num(mpi->mdev) - 1;
	u64 key;
	int err;

	lockdep_assert_held(&mlx5_ib_multiport_mutex);

	spin_lock(&ibdev->port[port_num].mp.mpi_lock);
	if (ibdev->port[port_num].mp.mpi) {
		mlx5_ib_dbg(ibdev, "port %u already affiliated.\n",
			    port_num + 1);
		spin_unlock(&ibdev->port[port_num].mp.mpi_lock);
		return false;
	}

	ibdev->port[port_num].mp.mpi = mpi;
	mpi->ibdev = ibdev;
	mpi->mdev_events.notifier_call = NULL;
	spin_unlock(&ibdev->port[port_num].mp.mpi_lock);

	err = mlx5_nic_vport_affiliate_multiport(ibdev->mdev, mpi->mdev);
	if (err)
		goto unbind;

	mlx5_mdev_netdev_track(ibdev, port_num);

	mpi->mdev_events.notifier_call = mlx5_ib_event_slave_port;
	mlx5_notifier_register(mpi->mdev, &mpi->mdev_events);

	mlx5_ib_init_cong_debugfs(ibdev, port_num);

	key = mpi->mdev->priv.adev_idx;
	mlx5_core_mp_event_replay(mpi->mdev,
				  MLX5_DRIVER_EVENT_AFFILIATION_DONE,
				  &key);
	mlx5_core_mp_event_replay(ibdev->mdev,
				  MLX5_DRIVER_EVENT_AFFILIATION_DONE,
				  &key);

	return true;

unbind:
	mlx5_ib_unbind_slave_port(ibdev, mpi);
	return false;
}

static int mlx5_ib_init_multiport_master(struct mlx5_ib_dev *dev)
{
	u32 port_num = mlx5_core_native_port_num(dev->mdev) - 1;
	enum rdma_link_layer ll = mlx5_ib_port_link_layer(&dev->ib_dev,
							  port_num + 1);
	struct mlx5_ib_multiport_info *mpi;
	int err;
	u32 i;

	if (!mlx5_core_is_mp_master(dev->mdev) || ll != IB_LINK_LAYER_ETHERNET)
		return 0;

	err = mlx5_query_nic_vport_system_image_guid(dev->mdev,
						     &dev->sys_image_guid);
	if (err)
		return err;

	err = mlx5_nic_vport_enable_roce(dev->mdev);
	if (err)
		return err;

	mutex_lock(&mlx5_ib_multiport_mutex);
	for (i = 0; i < dev->num_ports; i++) {
		bool bound = false;

		/* build a stub multiport info struct for the native port. */
		if (i == port_num) {
			mpi = kzalloc(sizeof(*mpi), GFP_KERNEL);
			if (!mpi) {
				mutex_unlock(&mlx5_ib_multiport_mutex);
				mlx5_nic_vport_disable_roce(dev->mdev);
				return -ENOMEM;
			}

			mpi->is_master = true;
			mpi->mdev = dev->mdev;
			mpi->sys_image_guid = dev->sys_image_guid;
			dev->port[i].mp.mpi = mpi;
			mpi->ibdev = dev;
			mpi = NULL;
			continue;
		}

		list_for_each_entry(mpi, &mlx5_ib_unaffiliated_port_list,
				    list) {
			if (dev->sys_image_guid == mpi->sys_image_guid &&
			    (mlx5_core_native_port_num(mpi->mdev) - 1) == i) {
				bound = mlx5_ib_bind_slave_port(dev, mpi);
			}

			if (bound) {
				dev_dbg(mpi->mdev->device,
					"removing port from unaffiliated list.\n");
				mlx5_ib_dbg(dev, "port %d bound\n", i + 1);
				list_del(&mpi->list);
				break;
			}
		}
		if (!bound)
			mlx5_ib_dbg(dev, "no free port found for port %d\n",
				    i + 1);
	}

	list_add_tail(&dev->ib_dev_list, &mlx5_ib_dev_list);
	mutex_unlock(&mlx5_ib_multiport_mutex);
	return err;
}

static void mlx5_ib_cleanup_multiport_master(struct mlx5_ib_dev *dev)
{
	u32 port_num = mlx5_core_native_port_num(dev->mdev) - 1;
	enum rdma_link_layer ll = mlx5_ib_port_link_layer(&dev->ib_dev,
							  port_num + 1);
	u32 i;

	if (!mlx5_core_is_mp_master(dev->mdev) || ll != IB_LINK_LAYER_ETHERNET)
		return;

	mutex_lock(&mlx5_ib_multiport_mutex);
	for (i = 0; i < dev->num_ports; i++) {
		if (dev->port[i].mp.mpi) {
			/* Destroy the native port stub */
			if (i == port_num) {
				kfree(dev->port[i].mp.mpi);
				dev->port[i].mp.mpi = NULL;
			} else {
				mlx5_ib_dbg(dev, "unbinding port_num: %u\n",
					    i + 1);
				list_add_tail(&dev->port[i].mp.mpi->list,
					      &mlx5_ib_unaffiliated_port_list);
				mlx5_ib_unbind_slave_port(dev,
							  dev->port[i].mp.mpi);
			}
		}
	}

	mlx5_ib_dbg(dev, "removing from devlist\n");
	list_del(&dev->ib_dev_list);
	mutex_unlock(&mlx5_ib_multiport_mutex);

	mlx5_nic_vport_disable_roce(dev->mdev);
}

static int mmap_obj_cleanup(struct ib_uobject *uobject,
			    enum rdma_remove_reason why,
			    struct uverbs_attr_bundle *attrs)
{
	struct mlx5_user_mmap_entry *obj = uobject->object;

	rdma_user_mmap_entry_remove(&obj->rdma_entry);
	return 0;
}

static int mlx5_rdma_user_mmap_entry_insert(struct mlx5_ib_ucontext *c,
					    struct mlx5_user_mmap_entry *entry,
					    size_t length)
{
	return rdma_user_mmap_entry_insert_range(
		&c->ibucontext, &entry->rdma_entry, length,
		(MLX5_IB_MMAP_OFFSET_START << 16),
		((MLX5_IB_MMAP_OFFSET_END << 16) + (1UL << 16) - 1));
}

static struct mlx5_user_mmap_entry *
alloc_var_entry(struct mlx5_ib_ucontext *c)
{
	struct mlx5_user_mmap_entry *entry;
	struct mlx5_var_table *var_table;
	u32 page_idx;
	int err;

	var_table = &to_mdev(c->ibucontext.device)->var_table;
	entry = kzalloc(sizeof(*entry), GFP_KERNEL);
	if (!entry)
		return ERR_PTR(-ENOMEM);

	mutex_lock(&var_table->bitmap_lock);
	page_idx = find_first_zero_bit(var_table->bitmap,
				       var_table->num_var_hw_entries);
	if (page_idx >= var_table->num_var_hw_entries) {
		err = -ENOSPC;
		mutex_unlock(&var_table->bitmap_lock);
		goto end;
	}

	set_bit(page_idx, var_table->bitmap);
	mutex_unlock(&var_table->bitmap_lock);

	entry->address = var_table->hw_start_addr +
				(page_idx * var_table->stride_size);
	entry->page_idx = page_idx;
	entry->mmap_flag = MLX5_IB_MMAP_TYPE_VAR;

	err = mlx5_rdma_user_mmap_entry_insert(c, entry,
					       var_table->stride_size);
	if (err)
		goto err_insert;

	return entry;

err_insert:
	mutex_lock(&var_table->bitmap_lock);
	clear_bit(page_idx, var_table->bitmap);
	mutex_unlock(&var_table->bitmap_lock);
end:
	kfree(entry);
	return ERR_PTR(err);
}

static int UVERBS_HANDLER(MLX5_IB_METHOD_VAR_OBJ_ALLOC)(
	struct uverbs_attr_bundle *attrs)
{
	struct ib_uobject *uobj = uverbs_attr_get_uobject(
		attrs, MLX5_IB_ATTR_VAR_OBJ_ALLOC_HANDLE);
	struct mlx5_ib_ucontext *c;
	struct mlx5_user_mmap_entry *entry;
	u64 mmap_offset;
	u32 length;
	int err;

	c = to_mucontext(ib_uverbs_get_ucontext(attrs));
	if (IS_ERR(c))
		return PTR_ERR(c);

	entry = alloc_var_entry(c);
	if (IS_ERR(entry))
		return PTR_ERR(entry);

	mmap_offset = mlx5_entry_to_mmap_offset(entry);
	length = entry->rdma_entry.npages * PAGE_SIZE;
	uobj->object = entry;
	uverbs_finalize_uobj_create(attrs, MLX5_IB_ATTR_VAR_OBJ_ALLOC_HANDLE);

	err = uverbs_copy_to(attrs, MLX5_IB_ATTR_VAR_OBJ_ALLOC_MMAP_OFFSET,
			     &mmap_offset, sizeof(mmap_offset));
	if (err)
		return err;

	err = uverbs_copy_to(attrs, MLX5_IB_ATTR_VAR_OBJ_ALLOC_PAGE_ID,
			     &entry->page_idx, sizeof(entry->page_idx));
	if (err)
		return err;

	err = uverbs_copy_to(attrs, MLX5_IB_ATTR_VAR_OBJ_ALLOC_MMAP_LENGTH,
			     &length, sizeof(length));
	return err;
}

DECLARE_UVERBS_NAMED_METHOD(
	MLX5_IB_METHOD_VAR_OBJ_ALLOC,
	UVERBS_ATTR_IDR(MLX5_IB_ATTR_VAR_OBJ_ALLOC_HANDLE,
			MLX5_IB_OBJECT_VAR,
			UVERBS_ACCESS_NEW,
			UA_MANDATORY),
	UVERBS_ATTR_PTR_OUT(MLX5_IB_ATTR_VAR_OBJ_ALLOC_PAGE_ID,
			   UVERBS_ATTR_TYPE(u32),
			   UA_MANDATORY),
	UVERBS_ATTR_PTR_OUT(MLX5_IB_ATTR_VAR_OBJ_ALLOC_MMAP_LENGTH,
			   UVERBS_ATTR_TYPE(u32),
			   UA_MANDATORY),
	UVERBS_ATTR_PTR_OUT(MLX5_IB_ATTR_VAR_OBJ_ALLOC_MMAP_OFFSET,
			    UVERBS_ATTR_TYPE(u64),
			    UA_MANDATORY));

DECLARE_UVERBS_NAMED_METHOD_DESTROY(
	MLX5_IB_METHOD_VAR_OBJ_DESTROY,
	UVERBS_ATTR_IDR(MLX5_IB_ATTR_VAR_OBJ_DESTROY_HANDLE,
			MLX5_IB_OBJECT_VAR,
			UVERBS_ACCESS_DESTROY,
			UA_MANDATORY));

DECLARE_UVERBS_NAMED_OBJECT(MLX5_IB_OBJECT_VAR,
			    UVERBS_TYPE_ALLOC_IDR(mmap_obj_cleanup),
			    &UVERBS_METHOD(MLX5_IB_METHOD_VAR_OBJ_ALLOC),
			    &UVERBS_METHOD(MLX5_IB_METHOD_VAR_OBJ_DESTROY));

static bool var_is_supported(struct ib_device *device)
{
	struct mlx5_ib_dev *dev = to_mdev(device);

	return (MLX5_CAP_GEN_64(dev->mdev, general_obj_types) &
			MLX5_GENERAL_OBJ_TYPES_CAP_VIRTIO_NET_Q);
}

static struct mlx5_user_mmap_entry *
alloc_uar_entry(struct mlx5_ib_ucontext *c,
		enum mlx5_ib_uapi_uar_alloc_type alloc_type)
{
	struct mlx5_user_mmap_entry *entry;
	struct mlx5_ib_dev *dev;
	u32 uar_index;
	int err;

	entry = kzalloc(sizeof(*entry), GFP_KERNEL);
	if (!entry)
		return ERR_PTR(-ENOMEM);

	dev = to_mdev(c->ibucontext.device);
	err = mlx5_cmd_uar_alloc(dev->mdev, &uar_index, c->devx_uid);
	if (err)
		goto end;

	entry->page_idx = uar_index;
	entry->address = uar_index2paddress(dev, uar_index);
	if (alloc_type == MLX5_IB_UAPI_UAR_ALLOC_TYPE_BF)
		entry->mmap_flag = MLX5_IB_MMAP_TYPE_UAR_WC;
	else
		entry->mmap_flag = MLX5_IB_MMAP_TYPE_UAR_NC;

	err = mlx5_rdma_user_mmap_entry_insert(c, entry, PAGE_SIZE);
	if (err)
		goto err_insert;

	return entry;

err_insert:
	mlx5_cmd_uar_dealloc(dev->mdev, uar_index, c->devx_uid);
end:
	kfree(entry);
	return ERR_PTR(err);
}

static int UVERBS_HANDLER(MLX5_IB_METHOD_UAR_OBJ_ALLOC)(
	struct uverbs_attr_bundle *attrs)
{
	struct ib_uobject *uobj = uverbs_attr_get_uobject(
		attrs, MLX5_IB_ATTR_UAR_OBJ_ALLOC_HANDLE);
	enum mlx5_ib_uapi_uar_alloc_type alloc_type;
	struct mlx5_ib_ucontext *c;
	struct mlx5_user_mmap_entry *entry;
	u64 mmap_offset;
	u32 length;
	int err;

	c = to_mucontext(ib_uverbs_get_ucontext(attrs));
	if (IS_ERR(c))
		return PTR_ERR(c);

	err = uverbs_get_const(&alloc_type, attrs,
			       MLX5_IB_ATTR_UAR_OBJ_ALLOC_TYPE);
	if (err)
		return err;

	if (alloc_type != MLX5_IB_UAPI_UAR_ALLOC_TYPE_BF &&
	    alloc_type != MLX5_IB_UAPI_UAR_ALLOC_TYPE_NC)
		return -EOPNOTSUPP;

	if (!to_mdev(c->ibucontext.device)->wc_support &&
	    alloc_type == MLX5_IB_UAPI_UAR_ALLOC_TYPE_BF)
		return -EOPNOTSUPP;

	entry = alloc_uar_entry(c, alloc_type);
	if (IS_ERR(entry))
		return PTR_ERR(entry);

	mmap_offset = mlx5_entry_to_mmap_offset(entry);
	length = entry->rdma_entry.npages * PAGE_SIZE;
	uobj->object = entry;
	uverbs_finalize_uobj_create(attrs, MLX5_IB_ATTR_UAR_OBJ_ALLOC_HANDLE);

	err = uverbs_copy_to(attrs, MLX5_IB_ATTR_UAR_OBJ_ALLOC_MMAP_OFFSET,
			     &mmap_offset, sizeof(mmap_offset));
	if (err)
		return err;

	err = uverbs_copy_to(attrs, MLX5_IB_ATTR_UAR_OBJ_ALLOC_PAGE_ID,
			     &entry->page_idx, sizeof(entry->page_idx));
	if (err)
		return err;

	err = uverbs_copy_to(attrs, MLX5_IB_ATTR_UAR_OBJ_ALLOC_MMAP_LENGTH,
			     &length, sizeof(length));
	return err;
}

DECLARE_UVERBS_NAMED_METHOD(
	MLX5_IB_METHOD_UAR_OBJ_ALLOC,
	UVERBS_ATTR_IDR(MLX5_IB_ATTR_UAR_OBJ_ALLOC_HANDLE,
			MLX5_IB_OBJECT_UAR,
			UVERBS_ACCESS_NEW,
			UA_MANDATORY),
	UVERBS_ATTR_CONST_IN(MLX5_IB_ATTR_UAR_OBJ_ALLOC_TYPE,
			     enum mlx5_ib_uapi_uar_alloc_type,
			     UA_MANDATORY),
	UVERBS_ATTR_PTR_OUT(MLX5_IB_ATTR_UAR_OBJ_ALLOC_PAGE_ID,
			   UVERBS_ATTR_TYPE(u32),
			   UA_MANDATORY),
	UVERBS_ATTR_PTR_OUT(MLX5_IB_ATTR_UAR_OBJ_ALLOC_MMAP_LENGTH,
			   UVERBS_ATTR_TYPE(u32),
			   UA_MANDATORY),
	UVERBS_ATTR_PTR_OUT(MLX5_IB_ATTR_UAR_OBJ_ALLOC_MMAP_OFFSET,
			    UVERBS_ATTR_TYPE(u64),
			    UA_MANDATORY));

DECLARE_UVERBS_NAMED_METHOD_DESTROY(
	MLX5_IB_METHOD_UAR_OBJ_DESTROY,
	UVERBS_ATTR_IDR(MLX5_IB_ATTR_UAR_OBJ_DESTROY_HANDLE,
			MLX5_IB_OBJECT_UAR,
			UVERBS_ACCESS_DESTROY,
			UA_MANDATORY));

DECLARE_UVERBS_NAMED_OBJECT(MLX5_IB_OBJECT_UAR,
			    UVERBS_TYPE_ALLOC_IDR(mmap_obj_cleanup),
			    &UVERBS_METHOD(MLX5_IB_METHOD_UAR_OBJ_ALLOC),
			    &UVERBS_METHOD(MLX5_IB_METHOD_UAR_OBJ_DESTROY));

ADD_UVERBS_ATTRIBUTES_SIMPLE(
	mlx5_ib_query_context,
	UVERBS_OBJECT_DEVICE,
	UVERBS_METHOD_QUERY_CONTEXT,
	UVERBS_ATTR_PTR_OUT(
		MLX5_IB_ATTR_QUERY_CONTEXT_RESP_UCTX,
		UVERBS_ATTR_STRUCT(struct mlx5_ib_alloc_ucontext_resp,
				   dump_fill_mkey),
		UA_MANDATORY));

static const struct uapi_definition mlx5_ib_defs[] = {
	UAPI_DEF_CHAIN(mlx5_ib_devx_defs),
	UAPI_DEF_CHAIN(mlx5_ib_flow_defs),
	UAPI_DEF_CHAIN(mlx5_ib_qos_defs),
	UAPI_DEF_CHAIN(mlx5_ib_std_types_defs),
	UAPI_DEF_CHAIN(mlx5_ib_dm_defs),

	UAPI_DEF_CHAIN_OBJ_TREE(UVERBS_OBJECT_DEVICE, &mlx5_ib_query_context),
	UAPI_DEF_CHAIN_OBJ_TREE_NAMED(MLX5_IB_OBJECT_VAR,
				UAPI_DEF_IS_OBJ_SUPPORTED(var_is_supported)),
	UAPI_DEF_CHAIN_OBJ_TREE_NAMED(MLX5_IB_OBJECT_UAR),
	{}
};

static void mlx5_ib_stage_init_cleanup(struct mlx5_ib_dev *dev)
{
	mlx5_ib_cleanup_multiport_master(dev);
	WARN_ON(!xa_empty(&dev->odp_mkeys));
	mutex_destroy(&dev->cap_mask_mutex);
	WARN_ON(!xa_empty(&dev->sig_mrs));
	WARN_ON(!bitmap_empty(dev->dm.memic_alloc_pages, MLX5_MAX_MEMIC_PAGES));
	mlx5r_macsec_dealloc_gids(dev);
}

static int mlx5_ib_stage_init_init(struct mlx5_ib_dev *dev)
{
	struct mlx5_core_dev *mdev = dev->mdev;
	int err, i;

	dev->ib_dev.node_type = RDMA_NODE_IB_CA;
	dev->ib_dev.local_dma_lkey = 0 /* not supported for now */;
	dev->ib_dev.phys_port_cnt = dev->num_ports;
	dev->ib_dev.dev.parent = mdev->device;
	dev->ib_dev.lag_flags = RDMA_LAG_FLAGS_HASH_ALL_SLAVES;

	for (i = 0; i < dev->num_ports; i++) {
		spin_lock_init(&dev->port[i].mp.mpi_lock);
		rwlock_init(&dev->port[i].roce.netdev_lock);
		dev->port[i].roce.dev = dev;
		dev->port[i].roce.native_port_num = i + 1;
		dev->port[i].roce.last_port_state = IB_PORT_DOWN;
	}

	err = mlx5r_cmd_query_special_mkeys(dev);
	if (err)
		return err;

	err = mlx5r_macsec_init_gids_and_devlist(dev);
	if (err)
		return err;

	err = mlx5_ib_init_multiport_master(dev);
	if (err)
		goto err;

	err = set_has_smi_cap(dev);
	if (err)
		goto err_mp;

	err = mlx5_query_max_pkeys(&dev->ib_dev, &dev->pkey_table_len);
	if (err)
		goto err_mp;

	if (mlx5_use_mad_ifc(dev))
		get_ext_port_caps(dev);

	dev->ib_dev.num_comp_vectors    = mlx5_comp_vectors_max(mdev);

	mutex_init(&dev->cap_mask_mutex);
	INIT_LIST_HEAD(&dev->qp_list);
	spin_lock_init(&dev->reset_flow_resource_lock);
	xa_init(&dev->odp_mkeys);
	xa_init(&dev->sig_mrs);
	atomic_set(&dev->mkey_var, 0);

	spin_lock_init(&dev->dm.lock);
	dev->dm.dev = mdev;
	return 0;
<<<<<<< HEAD
err:
	mlx5r_macsec_dealloc_gids(dev);
=======
>>>>>>> 0c383648
err_mp:
	mlx5_ib_cleanup_multiport_master(dev);
err:
	mlx5r_macsec_dealloc_gids(dev);
	return err;
}

static int mlx5_ib_enable_driver(struct ib_device *dev)
{
	struct mlx5_ib_dev *mdev = to_mdev(dev);
	int ret;

	ret = mlx5_ib_test_wc(mdev);
	mlx5_ib_dbg(mdev, "Write-Combining %s",
		    mdev->wc_support ? "supported" : "not supported");

	return ret;
}

static const struct ib_device_ops mlx5_ib_dev_ops = {
	.owner = THIS_MODULE,
	.driver_id = RDMA_DRIVER_MLX5,
	.uverbs_abi_ver	= MLX5_IB_UVERBS_ABI_VERSION,

	.add_gid = mlx5_ib_add_gid,
	.alloc_mr = mlx5_ib_alloc_mr,
	.alloc_mr_integrity = mlx5_ib_alloc_mr_integrity,
	.alloc_pd = mlx5_ib_alloc_pd,
	.alloc_ucontext = mlx5_ib_alloc_ucontext,
	.attach_mcast = mlx5_ib_mcg_attach,
	.check_mr_status = mlx5_ib_check_mr_status,
	.create_ah = mlx5_ib_create_ah,
	.create_cq = mlx5_ib_create_cq,
	.create_qp = mlx5_ib_create_qp,
	.create_srq = mlx5_ib_create_srq,
	.create_user_ah = mlx5_ib_create_ah,
	.dealloc_pd = mlx5_ib_dealloc_pd,
	.dealloc_ucontext = mlx5_ib_dealloc_ucontext,
	.del_gid = mlx5_ib_del_gid,
	.dereg_mr = mlx5_ib_dereg_mr,
	.destroy_ah = mlx5_ib_destroy_ah,
	.destroy_cq = mlx5_ib_destroy_cq,
	.destroy_qp = mlx5_ib_destroy_qp,
	.destroy_srq = mlx5_ib_destroy_srq,
	.detach_mcast = mlx5_ib_mcg_detach,
	.disassociate_ucontext = mlx5_ib_disassociate_ucontext,
	.drain_rq = mlx5_ib_drain_rq,
	.drain_sq = mlx5_ib_drain_sq,
	.device_group = &mlx5_attr_group,
	.enable_driver = mlx5_ib_enable_driver,
	.get_dev_fw_str = get_dev_fw_str,
	.get_dma_mr = mlx5_ib_get_dma_mr,
	.get_link_layer = mlx5_ib_port_link_layer,
	.map_mr_sg = mlx5_ib_map_mr_sg,
	.map_mr_sg_pi = mlx5_ib_map_mr_sg_pi,
	.mmap = mlx5_ib_mmap,
	.mmap_free = mlx5_ib_mmap_free,
	.modify_cq = mlx5_ib_modify_cq,
	.modify_device = mlx5_ib_modify_device,
	.modify_port = mlx5_ib_modify_port,
	.modify_qp = mlx5_ib_modify_qp,
	.modify_srq = mlx5_ib_modify_srq,
	.poll_cq = mlx5_ib_poll_cq,
	.post_recv = mlx5_ib_post_recv_nodrain,
	.post_send = mlx5_ib_post_send_nodrain,
	.post_srq_recv = mlx5_ib_post_srq_recv,
	.process_mad = mlx5_ib_process_mad,
	.query_ah = mlx5_ib_query_ah,
	.query_device = mlx5_ib_query_device,
	.query_gid = mlx5_ib_query_gid,
	.query_pkey = mlx5_ib_query_pkey,
	.query_qp = mlx5_ib_query_qp,
	.query_srq = mlx5_ib_query_srq,
	.query_ucontext = mlx5_ib_query_ucontext,
	.reg_user_mr = mlx5_ib_reg_user_mr,
	.reg_user_mr_dmabuf = mlx5_ib_reg_user_mr_dmabuf,
	.req_notify_cq = mlx5_ib_arm_cq,
	.rereg_user_mr = mlx5_ib_rereg_user_mr,
	.resize_cq = mlx5_ib_resize_cq,

	INIT_RDMA_OBJ_SIZE(ib_ah, mlx5_ib_ah, ibah),
	INIT_RDMA_OBJ_SIZE(ib_counters, mlx5_ib_mcounters, ibcntrs),
	INIT_RDMA_OBJ_SIZE(ib_cq, mlx5_ib_cq, ibcq),
	INIT_RDMA_OBJ_SIZE(ib_pd, mlx5_ib_pd, ibpd),
	INIT_RDMA_OBJ_SIZE(ib_qp, mlx5_ib_qp, ibqp),
	INIT_RDMA_OBJ_SIZE(ib_srq, mlx5_ib_srq, ibsrq),
	INIT_RDMA_OBJ_SIZE(ib_ucontext, mlx5_ib_ucontext, ibucontext),
};

static const struct ib_device_ops mlx5_ib_dev_ipoib_enhanced_ops = {
	.rdma_netdev_get_params = mlx5_ib_rn_get_params,
};

static const struct ib_device_ops mlx5_ib_dev_sriov_ops = {
	.get_vf_config = mlx5_ib_get_vf_config,
	.get_vf_guid = mlx5_ib_get_vf_guid,
	.get_vf_stats = mlx5_ib_get_vf_stats,
	.set_vf_guid = mlx5_ib_set_vf_guid,
	.set_vf_link_state = mlx5_ib_set_vf_link_state,
};

static const struct ib_device_ops mlx5_ib_dev_mw_ops = {
	.alloc_mw = mlx5_ib_alloc_mw,
	.dealloc_mw = mlx5_ib_dealloc_mw,

	INIT_RDMA_OBJ_SIZE(ib_mw, mlx5_ib_mw, ibmw),
};

static const struct ib_device_ops mlx5_ib_dev_xrc_ops = {
	.alloc_xrcd = mlx5_ib_alloc_xrcd,
	.dealloc_xrcd = mlx5_ib_dealloc_xrcd,

	INIT_RDMA_OBJ_SIZE(ib_xrcd, mlx5_ib_xrcd, ibxrcd),
};

static int mlx5_ib_init_var_table(struct mlx5_ib_dev *dev)
{
	struct mlx5_core_dev *mdev = dev->mdev;
	struct mlx5_var_table *var_table = &dev->var_table;
	u8 log_doorbell_bar_size;
	u8 log_doorbell_stride;
	u64 bar_size;

	log_doorbell_bar_size = MLX5_CAP_DEV_VDPA_EMULATION(mdev,
					log_doorbell_bar_size);
	log_doorbell_stride = MLX5_CAP_DEV_VDPA_EMULATION(mdev,
					log_doorbell_stride);
	var_table->hw_start_addr = dev->mdev->bar_addr +
				MLX5_CAP64_DEV_VDPA_EMULATION(mdev,
					doorbell_bar_offset);
	bar_size = (1ULL << log_doorbell_bar_size) * 4096;
	var_table->stride_size = 1ULL << log_doorbell_stride;
	var_table->num_var_hw_entries = div_u64(bar_size,
						var_table->stride_size);
	mutex_init(&var_table->bitmap_lock);
	var_table->bitmap = bitmap_zalloc(var_table->num_var_hw_entries,
					  GFP_KERNEL);
	return (var_table->bitmap) ? 0 : -ENOMEM;
}

static void mlx5_ib_stage_caps_cleanup(struct mlx5_ib_dev *dev)
{
	bitmap_free(dev->var_table.bitmap);
}

static int mlx5_ib_stage_caps_init(struct mlx5_ib_dev *dev)
{
	struct mlx5_core_dev *mdev = dev->mdev;
	int err;

	if (MLX5_CAP_GEN(mdev, ipoib_enhanced_offloads) &&
	    IS_ENABLED(CONFIG_MLX5_CORE_IPOIB))
		ib_set_device_ops(&dev->ib_dev,
				  &mlx5_ib_dev_ipoib_enhanced_ops);

	if (mlx5_core_is_pf(mdev))
		ib_set_device_ops(&dev->ib_dev, &mlx5_ib_dev_sriov_ops);

	dev->umr_fence = mlx5_get_umr_fence(MLX5_CAP_GEN(mdev, umr_fence));

	if (MLX5_CAP_GEN(mdev, imaicl))
		ib_set_device_ops(&dev->ib_dev, &mlx5_ib_dev_mw_ops);

	if (MLX5_CAP_GEN(mdev, xrc))
		ib_set_device_ops(&dev->ib_dev, &mlx5_ib_dev_xrc_ops);

	if (MLX5_CAP_DEV_MEM(mdev, memic) ||
	    MLX5_CAP_GEN_64(dev->mdev, general_obj_types) &
	    MLX5_GENERAL_OBJ_TYPES_CAP_SW_ICM)
		ib_set_device_ops(&dev->ib_dev, &mlx5_ib_dev_dm_ops);

	ib_set_device_ops(&dev->ib_dev, &mlx5_ib_dev_ops);

	if (IS_ENABLED(CONFIG_INFINIBAND_USER_ACCESS))
		dev->ib_dev.driver_def = mlx5_ib_defs;

	err = init_node_data(dev);
	if (err)
		return err;

	if ((MLX5_CAP_GEN(dev->mdev, port_type) == MLX5_CAP_PORT_TYPE_ETH) &&
	    (MLX5_CAP_GEN(dev->mdev, disable_local_lb_uc) ||
	     MLX5_CAP_GEN(dev->mdev, disable_local_lb_mc)))
		mutex_init(&dev->lb.mutex);

	if (MLX5_CAP_GEN_64(dev->mdev, general_obj_types) &
			MLX5_GENERAL_OBJ_TYPES_CAP_VIRTIO_NET_Q) {
		err = mlx5_ib_init_var_table(dev);
		if (err)
			return err;
	}

	dev->ib_dev.use_cq_dim = true;

	return 0;
}

static const struct ib_device_ops mlx5_ib_dev_port_ops = {
	.get_port_immutable = mlx5_port_immutable,
	.query_port = mlx5_ib_query_port,
};

static int mlx5_ib_stage_non_default_cb(struct mlx5_ib_dev *dev)
{
	ib_set_device_ops(&dev->ib_dev, &mlx5_ib_dev_port_ops);
	return 0;
}

static const struct ib_device_ops mlx5_ib_dev_port_rep_ops = {
	.get_port_immutable = mlx5_port_rep_immutable,
	.query_port = mlx5_ib_rep_query_port,
	.query_pkey = mlx5_ib_rep_query_pkey,
};

static int mlx5_ib_stage_raw_eth_non_default_cb(struct mlx5_ib_dev *dev)
{
	ib_set_device_ops(&dev->ib_dev, &mlx5_ib_dev_port_rep_ops);
	return 0;
}

static const struct ib_device_ops mlx5_ib_dev_common_roce_ops = {
	.create_rwq_ind_table = mlx5_ib_create_rwq_ind_table,
	.create_wq = mlx5_ib_create_wq,
	.destroy_rwq_ind_table = mlx5_ib_destroy_rwq_ind_table,
	.destroy_wq = mlx5_ib_destroy_wq,
	.get_netdev = mlx5_ib_get_netdev,
	.modify_wq = mlx5_ib_modify_wq,

	INIT_RDMA_OBJ_SIZE(ib_rwq_ind_table, mlx5_ib_rwq_ind_table,
			   ib_rwq_ind_tbl),
};

static int mlx5_ib_roce_init(struct mlx5_ib_dev *dev)
{
	struct mlx5_core_dev *mdev = dev->mdev;
	enum rdma_link_layer ll;
	int port_type_cap;
	u32 port_num = 0;
	int err;

	port_type_cap = MLX5_CAP_GEN(mdev, port_type);
	ll = mlx5_port_type_cap_to_rdma_ll(port_type_cap);

	if (ll == IB_LINK_LAYER_ETHERNET) {
		ib_set_device_ops(&dev->ib_dev, &mlx5_ib_dev_common_roce_ops);

		port_num = mlx5_core_native_port_num(dev->mdev) - 1;

		/* Register only for native ports */
		mlx5_mdev_netdev_track(dev, port_num);

		err = mlx5_enable_eth(dev);
		if (err)
			goto cleanup;
	}

	return 0;
cleanup:
	mlx5_mdev_netdev_untrack(dev, port_num);
	return err;
}

static void mlx5_ib_roce_cleanup(struct mlx5_ib_dev *dev)
{
	struct mlx5_core_dev *mdev = dev->mdev;
	enum rdma_link_layer ll;
	int port_type_cap;
	u32 port_num;

	port_type_cap = MLX5_CAP_GEN(mdev, port_type);
	ll = mlx5_port_type_cap_to_rdma_ll(port_type_cap);

	if (ll == IB_LINK_LAYER_ETHERNET) {
		mlx5_disable_eth(dev);

		port_num = mlx5_core_native_port_num(dev->mdev) - 1;
		mlx5_mdev_netdev_untrack(dev, port_num);
	}
}

static int mlx5_ib_stage_cong_debugfs_init(struct mlx5_ib_dev *dev)
{
	mlx5_ib_init_cong_debugfs(dev,
				  mlx5_core_native_port_num(dev->mdev) - 1);
	return 0;
}

static void mlx5_ib_stage_cong_debugfs_cleanup(struct mlx5_ib_dev *dev)
{
	mlx5_ib_cleanup_cong_debugfs(dev,
				     mlx5_core_native_port_num(dev->mdev) - 1);
}

static int mlx5_ib_stage_uar_init(struct mlx5_ib_dev *dev)
{
	dev->mdev->priv.uar = mlx5_get_uars_page(dev->mdev);
	return PTR_ERR_OR_ZERO(dev->mdev->priv.uar);
}

static void mlx5_ib_stage_uar_cleanup(struct mlx5_ib_dev *dev)
{
	mlx5_put_uars_page(dev->mdev, dev->mdev->priv.uar);
}

static int mlx5_ib_stage_bfrag_init(struct mlx5_ib_dev *dev)
{
	int err;

	err = mlx5_alloc_bfreg(dev->mdev, &dev->bfreg, false, false);
	if (err)
		return err;

	err = mlx5_alloc_bfreg(dev->mdev, &dev->fp_bfreg, false, true);
	if (err)
		mlx5_free_bfreg(dev->mdev, &dev->bfreg);

	return err;
}

static void mlx5_ib_stage_bfrag_cleanup(struct mlx5_ib_dev *dev)
{
	mlx5_free_bfreg(dev->mdev, &dev->fp_bfreg);
	mlx5_free_bfreg(dev->mdev, &dev->bfreg);
}

static int mlx5_ib_stage_ib_reg_init(struct mlx5_ib_dev *dev)
{
	const char *name;

	if (!mlx5_lag_is_active(dev->mdev))
		name = "mlx5_%d";
	else
		name = "mlx5_bond_%d";
	return ib_register_device(&dev->ib_dev, name, &dev->mdev->pdev->dev);
}

static void mlx5_ib_stage_pre_ib_reg_umr_cleanup(struct mlx5_ib_dev *dev)
{
	mlx5_mkey_cache_cleanup(dev);
	mlx5r_umr_resource_cleanup(dev);
}

static void mlx5_ib_stage_ib_reg_cleanup(struct mlx5_ib_dev *dev)
{
	ib_unregister_device(&dev->ib_dev);
}

static int mlx5_ib_stage_post_ib_reg_umr_init(struct mlx5_ib_dev *dev)
{
	int ret;

	ret = mlx5r_umr_resource_init(dev);
	if (ret)
		return ret;

	ret = mlx5_mkey_cache_init(dev);
	if (ret)
		mlx5_ib_warn(dev, "mr cache init failed %d\n", ret);
	return ret;
}

static int mlx5_ib_stage_delay_drop_init(struct mlx5_ib_dev *dev)
{
	struct dentry *root;

	if (!(dev->ib_dev.attrs.raw_packet_caps & IB_RAW_PACKET_CAP_DELAY_DROP))
		return 0;

	mutex_init(&dev->delay_drop.lock);
	dev->delay_drop.dev = dev;
	dev->delay_drop.activate = false;
	dev->delay_drop.timeout = MLX5_MAX_DELAY_DROP_TIMEOUT_MS * 1000;
	INIT_WORK(&dev->delay_drop.delay_drop_work, delay_drop_handler);
	atomic_set(&dev->delay_drop.rqs_cnt, 0);
	atomic_set(&dev->delay_drop.events_cnt, 0);

	if (!mlx5_debugfs_root)
		return 0;

	root = debugfs_create_dir("delay_drop", mlx5_debugfs_get_dev_root(dev->mdev));
	dev->delay_drop.dir_debugfs = root;

	debugfs_create_atomic_t("num_timeout_events", 0400, root,
				&dev->delay_drop.events_cnt);
	debugfs_create_atomic_t("num_rqs", 0400, root,
				&dev->delay_drop.rqs_cnt);
	debugfs_create_file("timeout", 0600, root, &dev->delay_drop,
			    &fops_delay_drop_timeout);
	return 0;
}

static void mlx5_ib_stage_delay_drop_cleanup(struct mlx5_ib_dev *dev)
{
	if (!(dev->ib_dev.attrs.raw_packet_caps & IB_RAW_PACKET_CAP_DELAY_DROP))
		return;

	cancel_work_sync(&dev->delay_drop.delay_drop_work);
	if (!dev->delay_drop.dir_debugfs)
		return;

	debugfs_remove_recursive(dev->delay_drop.dir_debugfs);
	dev->delay_drop.dir_debugfs = NULL;
}

static int mlx5_ib_stage_dev_notifier_init(struct mlx5_ib_dev *dev)
{
	dev->mdev_events.notifier_call = mlx5_ib_event;
	mlx5_notifier_register(dev->mdev, &dev->mdev_events);

	mlx5r_macsec_event_register(dev);

	return 0;
}

static void mlx5_ib_stage_dev_notifier_cleanup(struct mlx5_ib_dev *dev)
{
	mlx5r_macsec_event_unregister(dev);
	mlx5_notifier_unregister(dev->mdev, &dev->mdev_events);
}

void __mlx5_ib_remove(struct mlx5_ib_dev *dev,
		      const struct mlx5_ib_profile *profile,
		      int stage)
{
	dev->ib_active = false;

	/* Number of stages to cleanup */
	while (stage) {
		stage--;
		if (profile->stage[stage].cleanup)
			profile->stage[stage].cleanup(dev);
	}

	kfree(dev->port);
	ib_dealloc_device(&dev->ib_dev);
}

int __mlx5_ib_add(struct mlx5_ib_dev *dev,
		  const struct mlx5_ib_profile *profile)
{
	int err;
	int i;

	dev->profile = profile;

	for (i = 0; i < MLX5_IB_STAGE_MAX; i++) {
		if (profile->stage[i].init) {
			err = profile->stage[i].init(dev);
			if (err)
				goto err_out;
		}
	}

	dev->ib_active = true;
	return 0;

err_out:
	/* Clean up stages which were initialized */
	while (i) {
		i--;
		if (profile->stage[i].cleanup)
			profile->stage[i].cleanup(dev);
	}
	return -ENOMEM;
}

static const struct mlx5_ib_profile pf_profile = {
	STAGE_CREATE(MLX5_IB_STAGE_INIT,
		     mlx5_ib_stage_init_init,
		     mlx5_ib_stage_init_cleanup),
	STAGE_CREATE(MLX5_IB_STAGE_FS,
		     mlx5_ib_fs_init,
		     mlx5_ib_fs_cleanup),
	STAGE_CREATE(MLX5_IB_STAGE_CAPS,
		     mlx5_ib_stage_caps_init,
		     mlx5_ib_stage_caps_cleanup),
	STAGE_CREATE(MLX5_IB_STAGE_NON_DEFAULT_CB,
		     mlx5_ib_stage_non_default_cb,
		     NULL),
	STAGE_CREATE(MLX5_IB_STAGE_ROCE,
		     mlx5_ib_roce_init,
		     mlx5_ib_roce_cleanup),
	STAGE_CREATE(MLX5_IB_STAGE_QP,
		     mlx5_init_qp_table,
		     mlx5_cleanup_qp_table),
	STAGE_CREATE(MLX5_IB_STAGE_SRQ,
		     mlx5_init_srq_table,
		     mlx5_cleanup_srq_table),
	STAGE_CREATE(MLX5_IB_STAGE_DEVICE_RESOURCES,
		     mlx5_ib_dev_res_init,
		     mlx5_ib_dev_res_cleanup),
	STAGE_CREATE(MLX5_IB_STAGE_DEVICE_NOTIFIER,
		     mlx5_ib_stage_dev_notifier_init,
		     mlx5_ib_stage_dev_notifier_cleanup),
	STAGE_CREATE(MLX5_IB_STAGE_ODP,
		     mlx5_ib_odp_init_one,
		     mlx5_ib_odp_cleanup_one),
	STAGE_CREATE(MLX5_IB_STAGE_COUNTERS,
		     mlx5_ib_counters_init,
		     mlx5_ib_counters_cleanup),
	STAGE_CREATE(MLX5_IB_STAGE_CONG_DEBUGFS,
		     mlx5_ib_stage_cong_debugfs_init,
		     mlx5_ib_stage_cong_debugfs_cleanup),
	STAGE_CREATE(MLX5_IB_STAGE_UAR,
		     mlx5_ib_stage_uar_init,
		     mlx5_ib_stage_uar_cleanup),
	STAGE_CREATE(MLX5_IB_STAGE_BFREG,
		     mlx5_ib_stage_bfrag_init,
		     mlx5_ib_stage_bfrag_cleanup),
	STAGE_CREATE(MLX5_IB_STAGE_PRE_IB_REG_UMR,
		     NULL,
		     mlx5_ib_stage_pre_ib_reg_umr_cleanup),
	STAGE_CREATE(MLX5_IB_STAGE_WHITELIST_UID,
		     mlx5_ib_devx_init,
		     mlx5_ib_devx_cleanup),
	STAGE_CREATE(MLX5_IB_STAGE_IB_REG,
		     mlx5_ib_stage_ib_reg_init,
		     mlx5_ib_stage_ib_reg_cleanup),
	STAGE_CREATE(MLX5_IB_STAGE_POST_IB_REG_UMR,
		     mlx5_ib_stage_post_ib_reg_umr_init,
		     NULL),
	STAGE_CREATE(MLX5_IB_STAGE_DELAY_DROP,
		     mlx5_ib_stage_delay_drop_init,
		     mlx5_ib_stage_delay_drop_cleanup),
	STAGE_CREATE(MLX5_IB_STAGE_RESTRACK,
		     mlx5_ib_restrack_init,
		     NULL),
};

const struct mlx5_ib_profile raw_eth_profile = {
	STAGE_CREATE(MLX5_IB_STAGE_INIT,
		     mlx5_ib_stage_init_init,
		     mlx5_ib_stage_init_cleanup),
	STAGE_CREATE(MLX5_IB_STAGE_FS,
		     mlx5_ib_fs_init,
		     mlx5_ib_fs_cleanup),
	STAGE_CREATE(MLX5_IB_STAGE_CAPS,
		     mlx5_ib_stage_caps_init,
		     mlx5_ib_stage_caps_cleanup),
	STAGE_CREATE(MLX5_IB_STAGE_NON_DEFAULT_CB,
		     mlx5_ib_stage_raw_eth_non_default_cb,
		     NULL),
	STAGE_CREATE(MLX5_IB_STAGE_ROCE,
		     mlx5_ib_roce_init,
		     mlx5_ib_roce_cleanup),
	STAGE_CREATE(MLX5_IB_STAGE_QP,
		     mlx5_init_qp_table,
		     mlx5_cleanup_qp_table),
	STAGE_CREATE(MLX5_IB_STAGE_SRQ,
		     mlx5_init_srq_table,
		     mlx5_cleanup_srq_table),
	STAGE_CREATE(MLX5_IB_STAGE_DEVICE_RESOURCES,
		     mlx5_ib_dev_res_init,
		     mlx5_ib_dev_res_cleanup),
	STAGE_CREATE(MLX5_IB_STAGE_DEVICE_NOTIFIER,
		     mlx5_ib_stage_dev_notifier_init,
		     mlx5_ib_stage_dev_notifier_cleanup),
	STAGE_CREATE(MLX5_IB_STAGE_COUNTERS,
		     mlx5_ib_counters_init,
		     mlx5_ib_counters_cleanup),
	STAGE_CREATE(MLX5_IB_STAGE_CONG_DEBUGFS,
		     mlx5_ib_stage_cong_debugfs_init,
		     mlx5_ib_stage_cong_debugfs_cleanup),
	STAGE_CREATE(MLX5_IB_STAGE_UAR,
		     mlx5_ib_stage_uar_init,
		     mlx5_ib_stage_uar_cleanup),
	STAGE_CREATE(MLX5_IB_STAGE_BFREG,
		     mlx5_ib_stage_bfrag_init,
		     mlx5_ib_stage_bfrag_cleanup),
	STAGE_CREATE(MLX5_IB_STAGE_PRE_IB_REG_UMR,
		     NULL,
		     mlx5_ib_stage_pre_ib_reg_umr_cleanup),
	STAGE_CREATE(MLX5_IB_STAGE_WHITELIST_UID,
		     mlx5_ib_devx_init,
		     mlx5_ib_devx_cleanup),
	STAGE_CREATE(MLX5_IB_STAGE_IB_REG,
		     mlx5_ib_stage_ib_reg_init,
		     mlx5_ib_stage_ib_reg_cleanup),
	STAGE_CREATE(MLX5_IB_STAGE_POST_IB_REG_UMR,
		     mlx5_ib_stage_post_ib_reg_umr_init,
		     NULL),
	STAGE_CREATE(MLX5_IB_STAGE_DELAY_DROP,
		     mlx5_ib_stage_delay_drop_init,
		     mlx5_ib_stage_delay_drop_cleanup),
	STAGE_CREATE(MLX5_IB_STAGE_RESTRACK,
		     mlx5_ib_restrack_init,
		     NULL),
};

static int mlx5r_mp_probe(struct auxiliary_device *adev,
			  const struct auxiliary_device_id *id)
{
	struct mlx5_adev *idev = container_of(adev, struct mlx5_adev, adev);
	struct mlx5_core_dev *mdev = idev->mdev;
	struct mlx5_ib_multiport_info *mpi;
	struct mlx5_ib_dev *dev;
	bool bound = false;
	int err;

	mpi = kzalloc(sizeof(*mpi), GFP_KERNEL);
	if (!mpi)
		return -ENOMEM;

	mpi->mdev = mdev;
	err = mlx5_query_nic_vport_system_image_guid(mdev,
						     &mpi->sys_image_guid);
	if (err) {
		kfree(mpi);
		return err;
	}

	mutex_lock(&mlx5_ib_multiport_mutex);
	list_for_each_entry(dev, &mlx5_ib_dev_list, ib_dev_list) {
		if (dev->sys_image_guid == mpi->sys_image_guid)
			bound = mlx5_ib_bind_slave_port(dev, mpi);

		if (bound) {
			rdma_roce_rescan_device(&dev->ib_dev);
			mpi->ibdev->ib_active = true;
			break;
		}
	}

	if (!bound) {
		list_add_tail(&mpi->list, &mlx5_ib_unaffiliated_port_list);
		dev_dbg(mdev->device,
			"no suitable IB device found to bind to, added to unaffiliated list.\n");
	}
	mutex_unlock(&mlx5_ib_multiport_mutex);

	auxiliary_set_drvdata(adev, mpi);
	return 0;
}

static void mlx5r_mp_remove(struct auxiliary_device *adev)
{
	struct mlx5_ib_multiport_info *mpi;

	mpi = auxiliary_get_drvdata(adev);
	mutex_lock(&mlx5_ib_multiport_mutex);
	if (mpi->ibdev)
		mlx5_ib_unbind_slave_port(mpi->ibdev, mpi);
	else
		list_del(&mpi->list);
	mutex_unlock(&mlx5_ib_multiport_mutex);
	kfree(mpi);
}

static int mlx5r_probe(struct auxiliary_device *adev,
		       const struct auxiliary_device_id *id)
{
	struct mlx5_adev *idev = container_of(adev, struct mlx5_adev, adev);
	struct mlx5_core_dev *mdev = idev->mdev;
	const struct mlx5_ib_profile *profile;
	int port_type_cap, num_ports, ret;
	enum rdma_link_layer ll;
	struct mlx5_ib_dev *dev;

	port_type_cap = MLX5_CAP_GEN(mdev, port_type);
	ll = mlx5_port_type_cap_to_rdma_ll(port_type_cap);

	num_ports = max(MLX5_CAP_GEN(mdev, num_ports),
			MLX5_CAP_GEN(mdev, num_vhca_ports));
	dev = ib_alloc_device(mlx5_ib_dev, ib_dev);
	if (!dev)
		return -ENOMEM;
	dev->port = kcalloc(num_ports, sizeof(*dev->port),
			     GFP_KERNEL);
	if (!dev->port) {
		ib_dealloc_device(&dev->ib_dev);
		return -ENOMEM;
	}

	dev->mdev = mdev;
	dev->num_ports = num_ports;

	if (ll == IB_LINK_LAYER_ETHERNET && !mlx5_get_roce_state(mdev))
		profile = &raw_eth_profile;
	else
		profile = &pf_profile;

	ret = __mlx5_ib_add(dev, profile);
	if (ret) {
		kfree(dev->port);
		ib_dealloc_device(&dev->ib_dev);
		return ret;
	}

	auxiliary_set_drvdata(adev, dev);
	return 0;
}

static void mlx5r_remove(struct auxiliary_device *adev)
{
	struct mlx5_ib_dev *dev;

	dev = auxiliary_get_drvdata(adev);
	__mlx5_ib_remove(dev, dev->profile, MLX5_IB_STAGE_MAX);
}

static const struct auxiliary_device_id mlx5r_mp_id_table[] = {
	{ .name = MLX5_ADEV_NAME ".multiport", },
	{},
};

static const struct auxiliary_device_id mlx5r_id_table[] = {
	{ .name = MLX5_ADEV_NAME ".rdma", },
	{},
};

MODULE_DEVICE_TABLE(auxiliary, mlx5r_mp_id_table);
MODULE_DEVICE_TABLE(auxiliary, mlx5r_id_table);

static struct auxiliary_driver mlx5r_mp_driver = {
	.name = "multiport",
	.probe = mlx5r_mp_probe,
	.remove = mlx5r_mp_remove,
	.id_table = mlx5r_mp_id_table,
};

static struct auxiliary_driver mlx5r_driver = {
	.name = "rdma",
	.probe = mlx5r_probe,
	.remove = mlx5r_remove,
	.id_table = mlx5r_id_table,
};

static int __init mlx5_ib_init(void)
{
	int ret;

	xlt_emergency_page = (void *)__get_free_page(GFP_KERNEL);
	if (!xlt_emergency_page)
		return -ENOMEM;

	mlx5_ib_event_wq = alloc_ordered_workqueue("mlx5_ib_event_wq", 0);
	if (!mlx5_ib_event_wq) {
		free_page((unsigned long)xlt_emergency_page);
		return -ENOMEM;
	}

	ret = mlx5_ib_qp_event_init();
	if (ret)
		goto qp_event_err;

	mlx5_ib_odp_init();
	ret = mlx5r_rep_init();
	if (ret)
		goto rep_err;
	ret = auxiliary_driver_register(&mlx5r_mp_driver);
	if (ret)
		goto mp_err;
	ret = auxiliary_driver_register(&mlx5r_driver);
	if (ret)
		goto drv_err;
	return 0;

drv_err:
	auxiliary_driver_unregister(&mlx5r_mp_driver);
mp_err:
	mlx5r_rep_cleanup();
rep_err:
	mlx5_ib_qp_event_cleanup();
qp_event_err:
	destroy_workqueue(mlx5_ib_event_wq);
	free_page((unsigned long)xlt_emergency_page);
	return ret;
}

static void __exit mlx5_ib_cleanup(void)
{
	auxiliary_driver_unregister(&mlx5r_driver);
	auxiliary_driver_unregister(&mlx5r_mp_driver);
	mlx5r_rep_cleanup();

	mlx5_ib_qp_event_cleanup();
	destroy_workqueue(mlx5_ib_event_wq);
	free_page((unsigned long)xlt_emergency_page);
}

module_init(mlx5_ib_init);
module_exit(mlx5_ib_cleanup);<|MERGE_RESOLUTION|>--- conflicted
+++ resolved
@@ -3759,11 +3759,6 @@
 	spin_lock_init(&dev->dm.lock);
 	dev->dm.dev = mdev;
 	return 0;
-<<<<<<< HEAD
-err:
-	mlx5r_macsec_dealloc_gids(dev);
-=======
->>>>>>> 0c383648
 err_mp:
 	mlx5_ib_cleanup_multiport_master(dev);
 err:
