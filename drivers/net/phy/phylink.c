--- conflicted
+++ resolved
@@ -528,9 +528,6 @@
 	return 0;
 }
 
-<<<<<<< HEAD
-struct phylink *phylink_create(struct net_device *ndev, struct device_node *np,
-=======
 /**
  * phylink_create() - create a phylink instance
  * @ndev: a pointer to the &struct net_device
@@ -547,7 +544,6 @@
  */
 struct phylink *phylink_create(struct net_device *ndev,
 			       struct fwnode_handle *fwnode,
->>>>>>> 661e50bc
 			       phy_interface_t iface,
 			       const struct phylink_mac_ops *ops)
 {
