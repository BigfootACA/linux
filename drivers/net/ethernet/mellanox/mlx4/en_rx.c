/*
 * Copyright (c) 2007 Mellanox Technologies. All rights reserved.
 *
 * This software is available to you under a choice of one of two
 * licenses.  You may choose to be licensed under the terms of the GNU
 * General Public License (GPL) Version 2, available from the file
 * COPYING in the main directory of this source tree, or the
 * OpenIB.org BSD license below:
 *
 *     Redistribution and use in source and binary forms, with or
 *     without modification, are permitted provided that the following
 *     conditions are met:
 *
 *      - Redistributions of source code must retain the above
 *        copyright notice, this list of conditions and the following
 *        disclaimer.
 *
 *      - Redistributions in binary form must reproduce the above
 *        copyright notice, this list of conditions and the following
 *        disclaimer in the documentation and/or other materials
 *        provided with the distribution.
 *
 * THE SOFTWARE IS PROVIDED "AS IS", WITHOUT WARRANTY OF ANY KIND,
 * EXPRESS OR IMPLIED, INCLUDING BUT NOT LIMITED TO THE WARRANTIES OF
 * MERCHANTABILITY, FITNESS FOR A PARTICULAR PURPOSE AND
 * NONINFRINGEMENT. IN NO EVENT SHALL THE AUTHORS OR COPYRIGHT HOLDERS
 * BE LIABLE FOR ANY CLAIM, DAMAGES OR OTHER LIABILITY, WHETHER IN AN
 * ACTION OF CONTRACT, TORT OR OTHERWISE, ARISING FROM, OUT OF OR IN
 * CONNECTION WITH THE SOFTWARE OR THE USE OR OTHER DEALINGS IN THE
 * SOFTWARE.
 *
 */

#include <net/busy_poll.h>
#include <linux/mlx4/cq.h>
#include <linux/slab.h>
#include <linux/mlx4/qp.h>
#include <linux/skbuff.h>
#include <linux/rculist.h>
#include <linux/if_ether.h>
#include <linux/if_vlan.h>
#include <linux/vmalloc.h>

#include "mlx4_en.h"

static int mlx4_alloc_pages(struct mlx4_en_priv *priv,
			    struct mlx4_en_rx_alloc *page_alloc,
			    const struct mlx4_en_frag_info *frag_info,
			    gfp_t _gfp)
{
	int order;
	struct page *page;
	dma_addr_t dma;

	for (order = MLX4_EN_ALLOC_PREFER_ORDER; ;) {
		gfp_t gfp = _gfp;

		if (order)
			gfp |= __GFP_COMP | __GFP_NOWARN;
		page = alloc_pages(gfp, order);
		if (likely(page))
			break;
		if (--order < 0 ||
		    ((PAGE_SIZE << order) < frag_info->frag_size))
			return -ENOMEM;
	}
	dma = dma_map_page(priv->ddev, page, 0, PAGE_SIZE << order,
			   PCI_DMA_FROMDEVICE);
	if (dma_mapping_error(priv->ddev, dma)) {
		put_page(page);
		return -ENOMEM;
	}
	page_alloc->page_size = PAGE_SIZE << order;
	page_alloc->page = page;
	page_alloc->dma = dma;
	page_alloc->page_offset = frag_info->frag_align;
	/* Not doing get_page() for each frag is a big win
	 * on asymetric workloads.
	 */
	atomic_set(&page->_count,
		   page_alloc->page_size / frag_info->frag_stride);
	return 0;
}

static int mlx4_en_alloc_frags(struct mlx4_en_priv *priv,
			       struct mlx4_en_rx_desc *rx_desc,
			       struct mlx4_en_rx_alloc *frags,
			       struct mlx4_en_rx_alloc *ring_alloc,
			       gfp_t gfp)
{
	struct mlx4_en_rx_alloc page_alloc[MLX4_EN_MAX_RX_FRAGS];
	const struct mlx4_en_frag_info *frag_info;
	struct page *page;
	dma_addr_t dma;
	int i;

	for (i = 0; i < priv->num_frags; i++) {
		frag_info = &priv->frag_info[i];
		page_alloc[i] = ring_alloc[i];
		page_alloc[i].page_offset += frag_info->frag_stride;

		if (page_alloc[i].page_offset + frag_info->frag_stride <=
		    ring_alloc[i].page_size)
			continue;

		if (mlx4_alloc_pages(priv, &page_alloc[i], frag_info, gfp))
			goto out;
	}

	for (i = 0; i < priv->num_frags; i++) {
		frags[i] = ring_alloc[i];
		dma = ring_alloc[i].dma + ring_alloc[i].page_offset;
		ring_alloc[i] = page_alloc[i];
		rx_desc->data[i].addr = cpu_to_be64(dma);
	}

	return 0;

out:
	while (i--) {
		frag_info = &priv->frag_info[i];
		if (page_alloc[i].page != ring_alloc[i].page) {
			dma_unmap_page(priv->ddev, page_alloc[i].dma,
				page_alloc[i].page_size, PCI_DMA_FROMDEVICE);
			page = page_alloc[i].page;
			atomic_set(&page->_count, 1);
			put_page(page);
		}
	}
	return -ENOMEM;
}

static void mlx4_en_free_frag(struct mlx4_en_priv *priv,
			      struct mlx4_en_rx_alloc *frags,
			      int i)
{
	const struct mlx4_en_frag_info *frag_info = &priv->frag_info[i];
	u32 next_frag_end = frags[i].page_offset + 2 * frag_info->frag_stride;
<<<<<<< HEAD


=======


>>>>>>> d8ec26d7
	if (next_frag_end > frags[i].page_size)
		dma_unmap_page(priv->ddev, frags[i].dma, frags[i].page_size,
			       PCI_DMA_FROMDEVICE);

	if (frags[i].page)
		put_page(frags[i].page);
}

static int mlx4_en_init_allocator(struct mlx4_en_priv *priv,
				  struct mlx4_en_rx_ring *ring)
{
	int i;
	struct mlx4_en_rx_alloc *page_alloc;

	for (i = 0; i < priv->num_frags; i++) {
		const struct mlx4_en_frag_info *frag_info = &priv->frag_info[i];

		if (mlx4_alloc_pages(priv, &ring->page_alloc[i],
				     frag_info, GFP_KERNEL))
			goto out;
	}
	return 0;

out:
	while (i--) {
		struct page *page;

		page_alloc = &ring->page_alloc[i];
		dma_unmap_page(priv->ddev, page_alloc->dma,
			       page_alloc->page_size, PCI_DMA_FROMDEVICE);
		page = page_alloc->page;
		atomic_set(&page->_count, 1);
		put_page(page);
		page_alloc->page = NULL;
	}
	return -ENOMEM;
}

static void mlx4_en_destroy_allocator(struct mlx4_en_priv *priv,
				      struct mlx4_en_rx_ring *ring)
{
	struct mlx4_en_rx_alloc *page_alloc;
	int i;

	for (i = 0; i < priv->num_frags; i++) {
		const struct mlx4_en_frag_info *frag_info = &priv->frag_info[i];

		page_alloc = &ring->page_alloc[i];
		en_dbg(DRV, priv, "Freeing allocator:%d count:%d\n",
		       i, page_count(page_alloc->page));

		dma_unmap_page(priv->ddev, page_alloc->dma,
				page_alloc->page_size, PCI_DMA_FROMDEVICE);
		while (page_alloc->page_offset + frag_info->frag_stride <
		       page_alloc->page_size) {
			put_page(page_alloc->page);
			page_alloc->page_offset += frag_info->frag_stride;
		}
		page_alloc->page = NULL;
	}
}

static void mlx4_en_init_rx_desc(struct mlx4_en_priv *priv,
				 struct mlx4_en_rx_ring *ring, int index)
{
	struct mlx4_en_rx_desc *rx_desc = ring->buf + ring->stride * index;
	int possible_frags;
	int i;

	/* Set size and memtype fields */
	for (i = 0; i < priv->num_frags; i++) {
		rx_desc->data[i].byte_count =
			cpu_to_be32(priv->frag_info[i].frag_size);
		rx_desc->data[i].lkey = cpu_to_be32(priv->mdev->mr.key);
	}

	/* If the number of used fragments does not fill up the ring stride,
	 * remaining (unused) fragments must be padded with null address/size
	 * and a special memory key */
	possible_frags = (ring->stride - sizeof(struct mlx4_en_rx_desc)) / DS_SIZE;
	for (i = priv->num_frags; i < possible_frags; i++) {
		rx_desc->data[i].byte_count = 0;
		rx_desc->data[i].lkey = cpu_to_be32(MLX4_EN_MEMTYPE_PAD);
		rx_desc->data[i].addr = 0;
	}
}

static int mlx4_en_prepare_rx_desc(struct mlx4_en_priv *priv,
				   struct mlx4_en_rx_ring *ring, int index,
				   gfp_t gfp)
{
	struct mlx4_en_rx_desc *rx_desc = ring->buf + (index * ring->stride);
	struct mlx4_en_rx_alloc *frags = ring->rx_info +
					(index << priv->log_rx_info);

	return mlx4_en_alloc_frags(priv, rx_desc, frags, ring->page_alloc, gfp);
}

static inline void mlx4_en_update_rx_prod_db(struct mlx4_en_rx_ring *ring)
{
	*ring->wqres.db.db = cpu_to_be32(ring->prod & 0xffff);
}

static void mlx4_en_free_rx_desc(struct mlx4_en_priv *priv,
				 struct mlx4_en_rx_ring *ring,
				 int index)
{
	struct mlx4_en_rx_alloc *frags;
	int nr;

	frags = ring->rx_info + (index << priv->log_rx_info);
	for (nr = 0; nr < priv->num_frags; nr++) {
		en_dbg(DRV, priv, "Freeing fragment:%d\n", nr);
		mlx4_en_free_frag(priv, frags, nr);
	}
}

static int mlx4_en_fill_rx_buffers(struct mlx4_en_priv *priv)
{
	struct mlx4_en_rx_ring *ring;
	int ring_ind;
	int buf_ind;
	int new_size;

	for (buf_ind = 0; buf_ind < priv->prof->rx_ring_size; buf_ind++) {
		for (ring_ind = 0; ring_ind < priv->rx_ring_num; ring_ind++) {
			ring = priv->rx_ring[ring_ind];

			if (mlx4_en_prepare_rx_desc(priv, ring,
						    ring->actual_size,
						    GFP_KERNEL)) {
				if (ring->actual_size < MLX4_EN_MIN_RX_SIZE) {
					en_err(priv, "Failed to allocate "
						     "enough rx buffers\n");
					return -ENOMEM;
				} else {
					new_size = rounddown_pow_of_two(ring->actual_size);
					en_warn(priv, "Only %d buffers allocated "
						      "reducing ring size to %d",
						ring->actual_size, new_size);
					goto reduce_rings;
				}
			}
			ring->actual_size++;
			ring->prod++;
		}
	}
	return 0;

reduce_rings:
	for (ring_ind = 0; ring_ind < priv->rx_ring_num; ring_ind++) {
		ring = priv->rx_ring[ring_ind];
		while (ring->actual_size > new_size) {
			ring->actual_size--;
			ring->prod--;
			mlx4_en_free_rx_desc(priv, ring, ring->actual_size);
		}
	}

	return 0;
}

static void mlx4_en_free_rx_buf(struct mlx4_en_priv *priv,
				struct mlx4_en_rx_ring *ring)
{
	int index;

	en_dbg(DRV, priv, "Freeing Rx buf - cons:%d prod:%d\n",
	       ring->cons, ring->prod);

	/* Unmap and free Rx buffers */
	BUG_ON((u32) (ring->prod - ring->cons) > ring->actual_size);
	while (ring->cons != ring->prod) {
		index = ring->cons & ring->size_mask;
		en_dbg(DRV, priv, "Processing descriptor:%d\n", index);
		mlx4_en_free_rx_desc(priv, ring, index);
		++ring->cons;
	}
}

int mlx4_en_create_rx_ring(struct mlx4_en_priv *priv,
			   struct mlx4_en_rx_ring **pring,
			   u32 size, u16 stride, int node)
{
	struct mlx4_en_dev *mdev = priv->mdev;
	struct mlx4_en_rx_ring *ring;
	int err = -ENOMEM;
	int tmp;

	ring = kzalloc_node(sizeof(*ring), GFP_KERNEL, node);
	if (!ring) {
		ring = kzalloc(sizeof(*ring), GFP_KERNEL);
		if (!ring) {
			en_err(priv, "Failed to allocate RX ring structure\n");
			return -ENOMEM;
		}
	}

	ring->prod = 0;
	ring->cons = 0;
	ring->size = size;
	ring->size_mask = size - 1;
	ring->stride = stride;
	ring->log_stride = ffs(ring->stride) - 1;
	ring->buf_size = ring->size * ring->stride + TXBB_SIZE;

	tmp = size * roundup_pow_of_two(MLX4_EN_MAX_RX_FRAGS *
					sizeof(struct mlx4_en_rx_alloc));
	ring->rx_info = vmalloc_node(tmp, node);
	if (!ring->rx_info) {
		ring->rx_info = vmalloc(tmp);
		if (!ring->rx_info) {
			err = -ENOMEM;
			goto err_ring;
		}
	}

	en_dbg(DRV, priv, "Allocated rx_info ring at addr:%p size:%d\n",
		 ring->rx_info, tmp);

	/* Allocate HW buffers on provided NUMA node */
	set_dev_node(&mdev->dev->pdev->dev, node);
	err = mlx4_alloc_hwq_res(mdev->dev, &ring->wqres,
				 ring->buf_size, 2 * PAGE_SIZE);
	set_dev_node(&mdev->dev->pdev->dev, mdev->dev->numa_node);
	if (err)
		goto err_info;

	err = mlx4_en_map_buffer(&ring->wqres.buf);
	if (err) {
		en_err(priv, "Failed to map RX buffer\n");
		goto err_hwq;
	}
	ring->buf = ring->wqres.buf.direct.buf;

	ring->hwtstamp_rx_filter = priv->hwtstamp_config.rx_filter;

	*pring = ring;
	return 0;

err_hwq:
	mlx4_free_hwq_res(mdev->dev, &ring->wqres, ring->buf_size);
err_info:
	vfree(ring->rx_info);
	ring->rx_info = NULL;
err_ring:
	kfree(ring);
	*pring = NULL;

	return err;
}

int mlx4_en_activate_rx_rings(struct mlx4_en_priv *priv)
{
	struct mlx4_en_rx_ring *ring;
	int i;
	int ring_ind;
	int err;
	int stride = roundup_pow_of_two(sizeof(struct mlx4_en_rx_desc) +
					DS_SIZE * priv->num_frags);

	for (ring_ind = 0; ring_ind < priv->rx_ring_num; ring_ind++) {
		ring = priv->rx_ring[ring_ind];

		ring->prod = 0;
		ring->cons = 0;
		ring->actual_size = 0;
		ring->cqn = priv->rx_cq[ring_ind]->mcq.cqn;

		ring->stride = stride;
		if (ring->stride <= TXBB_SIZE)
			ring->buf += TXBB_SIZE;

		ring->log_stride = ffs(ring->stride) - 1;
		ring->buf_size = ring->size * ring->stride;

		memset(ring->buf, 0, ring->buf_size);
		mlx4_en_update_rx_prod_db(ring);

		/* Initialize all descriptors */
		for (i = 0; i < ring->size; i++)
			mlx4_en_init_rx_desc(priv, ring, i);

		/* Initialize page allocators */
		err = mlx4_en_init_allocator(priv, ring);
		if (err) {
			en_err(priv, "Failed initializing ring allocator\n");
			if (ring->stride <= TXBB_SIZE)
				ring->buf -= TXBB_SIZE;
			ring_ind--;
			goto err_allocator;
		}
	}
	err = mlx4_en_fill_rx_buffers(priv);
	if (err)
		goto err_buffers;

	for (ring_ind = 0; ring_ind < priv->rx_ring_num; ring_ind++) {
		ring = priv->rx_ring[ring_ind];

		ring->size_mask = ring->actual_size - 1;
		mlx4_en_update_rx_prod_db(ring);
	}

	return 0;

err_buffers:
	for (ring_ind = 0; ring_ind < priv->rx_ring_num; ring_ind++)
		mlx4_en_free_rx_buf(priv, priv->rx_ring[ring_ind]);

	ring_ind = priv->rx_ring_num - 1;
err_allocator:
	while (ring_ind >= 0) {
		if (priv->rx_ring[ring_ind]->stride <= TXBB_SIZE)
			priv->rx_ring[ring_ind]->buf -= TXBB_SIZE;
		mlx4_en_destroy_allocator(priv, priv->rx_ring[ring_ind]);
		ring_ind--;
	}
	return err;
}

void mlx4_en_destroy_rx_ring(struct mlx4_en_priv *priv,
			     struct mlx4_en_rx_ring **pring,
			     u32 size, u16 stride)
{
	struct mlx4_en_dev *mdev = priv->mdev;
	struct mlx4_en_rx_ring *ring = *pring;

	mlx4_en_unmap_buffer(&ring->wqres.buf);
	mlx4_free_hwq_res(mdev->dev, &ring->wqres, size * stride + TXBB_SIZE);
	vfree(ring->rx_info);
	ring->rx_info = NULL;
	kfree(ring);
	*pring = NULL;
#ifdef CONFIG_RFS_ACCEL
	mlx4_en_cleanup_filters(priv);
#endif
}

void mlx4_en_deactivate_rx_ring(struct mlx4_en_priv *priv,
				struct mlx4_en_rx_ring *ring)
{
	mlx4_en_free_rx_buf(priv, ring);
	if (ring->stride <= TXBB_SIZE)
		ring->buf -= TXBB_SIZE;
	mlx4_en_destroy_allocator(priv, ring);
}


static int mlx4_en_complete_rx_desc(struct mlx4_en_priv *priv,
				    struct mlx4_en_rx_desc *rx_desc,
				    struct mlx4_en_rx_alloc *frags,
				    struct sk_buff *skb,
				    int length)
{
	struct skb_frag_struct *skb_frags_rx = skb_shinfo(skb)->frags;
	struct mlx4_en_frag_info *frag_info;
	int nr;
	dma_addr_t dma;

	/* Collect used fragments while replacing them in the HW descriptors */
	for (nr = 0; nr < priv->num_frags; nr++) {
		frag_info = &priv->frag_info[nr];
		if (length <= frag_info->frag_prefix_size)
			break;
		if (!frags[nr].page)
			goto fail;

		dma = be64_to_cpu(rx_desc->data[nr].addr);
		dma_sync_single_for_cpu(priv->ddev, dma, frag_info->frag_size,
					DMA_FROM_DEVICE);

		/* Save page reference in skb */
		__skb_frag_set_page(&skb_frags_rx[nr], frags[nr].page);
		skb_frag_size_set(&skb_frags_rx[nr], frag_info->frag_size);
		skb_frags_rx[nr].page_offset = frags[nr].page_offset;
		skb->truesize += frag_info->frag_stride;
		frags[nr].page = NULL;
	}
	/* Adjust size of last fragment to match actual length */
	if (nr > 0)
		skb_frag_size_set(&skb_frags_rx[nr - 1],
			length - priv->frag_info[nr - 1].frag_prefix_size);
	return nr;

fail:
	while (nr > 0) {
		nr--;
		__skb_frag_unref(&skb_frags_rx[nr]);
	}
	return 0;
}


static struct sk_buff *mlx4_en_rx_skb(struct mlx4_en_priv *priv,
				      struct mlx4_en_rx_desc *rx_desc,
				      struct mlx4_en_rx_alloc *frags,
				      unsigned int length)
{
	struct sk_buff *skb;
	void *va;
	int used_frags;
	dma_addr_t dma;

	skb = netdev_alloc_skb(priv->dev, SMALL_PACKET_SIZE + NET_IP_ALIGN);
	if (!skb) {
		en_dbg(RX_ERR, priv, "Failed allocating skb\n");
		return NULL;
	}
	skb_reserve(skb, NET_IP_ALIGN);
	skb->len = length;

	/* Get pointer to first fragment so we could copy the headers into the
	 * (linear part of the) skb */
	va = page_address(frags[0].page) + frags[0].page_offset;

	if (length <= SMALL_PACKET_SIZE) {
		/* We are copying all relevant data to the skb - temporarily
		 * sync buffers for the copy */
		dma = be64_to_cpu(rx_desc->data[0].addr);
		dma_sync_single_for_cpu(priv->ddev, dma, length,
					DMA_FROM_DEVICE);
		skb_copy_to_linear_data(skb, va, length);
		skb->tail += length;
	} else {
		/* Move relevant fragments to skb */
		used_frags = mlx4_en_complete_rx_desc(priv, rx_desc, frags,
							skb, length);
		if (unlikely(!used_frags)) {
			kfree_skb(skb);
			return NULL;
		}
		skb_shinfo(skb)->nr_frags = used_frags;

		/* Copy headers into the skb linear buffer */
		memcpy(skb->data, va, HEADER_COPY_SIZE);
		skb->tail += HEADER_COPY_SIZE;

		/* Skip headers in first fragment */
		skb_shinfo(skb)->frags[0].page_offset += HEADER_COPY_SIZE;

		/* Adjust size of first fragment */
		skb_frag_size_sub(&skb_shinfo(skb)->frags[0], HEADER_COPY_SIZE);
		skb->data_len = length - HEADER_COPY_SIZE;
	}
	return skb;
}

static void validate_loopback(struct mlx4_en_priv *priv, struct sk_buff *skb)
{
	int i;
	int offset = ETH_HLEN;

	for (i = 0; i < MLX4_LOOPBACK_TEST_PAYLOAD; i++, offset++) {
		if (*(skb->data + offset) != (unsigned char) (i & 0xff))
			goto out_loopback;
	}
	/* Loopback found */
	priv->loopback_ok = 1;

out_loopback:
	dev_kfree_skb_any(skb);
}

static void mlx4_en_refill_rx_buffers(struct mlx4_en_priv *priv,
				     struct mlx4_en_rx_ring *ring)
{
	int index = ring->prod & ring->size_mask;

	while ((u32) (ring->prod - ring->cons) < ring->actual_size) {
		if (mlx4_en_prepare_rx_desc(priv, ring, index, GFP_ATOMIC))
			break;
		ring->prod++;
		index = ring->prod & ring->size_mask;
	}
}

int mlx4_en_process_rx_cq(struct net_device *dev, struct mlx4_en_cq *cq, int budget)
{
	struct mlx4_en_priv *priv = netdev_priv(dev);
	struct mlx4_en_dev *mdev = priv->mdev;
	struct mlx4_cqe *cqe;
	struct mlx4_en_rx_ring *ring = priv->rx_ring[cq->ring];
	struct mlx4_en_rx_alloc *frags;
	struct mlx4_en_rx_desc *rx_desc;
	struct sk_buff *skb;
	int index;
	int nr;
	unsigned int length;
	int polled = 0;
	int ip_summed;
	int factor = priv->cqe_factor;
	u64 timestamp;

	if (!priv->port_up)
		return 0;

	/* We assume a 1:1 mapping between CQEs and Rx descriptors, so Rx
	 * descriptor offset can be deduced from the CQE index instead of
	 * reading 'cqe->index' */
	index = cq->mcq.cons_index & ring->size_mask;
	cqe = &cq->buf[(index << factor) + factor];

	/* Process all completed CQEs */
	while (XNOR(cqe->owner_sr_opcode & MLX4_CQE_OWNER_MASK,
		    cq->mcq.cons_index & cq->size)) {

		frags = ring->rx_info + (index << priv->log_rx_info);
		rx_desc = ring->buf + (index << ring->log_stride);

		/*
		 * make sure we read the CQE after we read the ownership bit
		 */
		rmb();

		/* Drop packet on bad receive or bad checksum */
		if (unlikely((cqe->owner_sr_opcode & MLX4_CQE_OPCODE_MASK) ==
						MLX4_CQE_OPCODE_ERROR)) {
			en_err(priv, "CQE completed in error - vendor "
				  "syndrom:%d syndrom:%d\n",
				  ((struct mlx4_err_cqe *) cqe)->vendor_err_syndrome,
				  ((struct mlx4_err_cqe *) cqe)->syndrome);
			goto next;
		}
		if (unlikely(cqe->badfcs_enc & MLX4_CQE_BAD_FCS)) {
			en_dbg(RX_ERR, priv, "Accepted frame with bad FCS\n");
			goto next;
		}

		/* Check if we need to drop the packet if SRIOV is not enabled
		 * and not performing the selftest or flb disabled
		 */
		if (priv->flags & MLX4_EN_FLAG_RX_FILTER_NEEDED) {
			struct ethhdr *ethh;
			dma_addr_t dma;
			/* Get pointer to first fragment since we haven't
			 * skb yet and cast it to ethhdr struct
			 */
			dma = be64_to_cpu(rx_desc->data[0].addr);
			dma_sync_single_for_cpu(priv->ddev, dma, sizeof(*ethh),
						DMA_FROM_DEVICE);
			ethh = (struct ethhdr *)(page_address(frags[0].page) +
						 frags[0].page_offset);

			if (is_multicast_ether_addr(ethh->h_dest)) {
				struct mlx4_mac_entry *entry;
				struct hlist_head *bucket;
				unsigned int mac_hash;

				/* Drop the packet, since HW loopback-ed it */
				mac_hash = ethh->h_source[MLX4_EN_MAC_HASH_IDX];
				bucket = &priv->mac_hash[mac_hash];
				rcu_read_lock();
				hlist_for_each_entry_rcu(entry, bucket, hlist) {
					if (ether_addr_equal_64bits(entry->mac,
								    ethh->h_source)) {
						rcu_read_unlock();
						goto next;
					}
				}
				rcu_read_unlock();
			}
		}

		/*
		 * Packet is OK - process it.
		 */
		length = be32_to_cpu(cqe->byte_cnt);
		length -= ring->fcs_del;
		ring->bytes += length;
		ring->packets++;

		if (likely(dev->features & NETIF_F_RXCSUM)) {
			if ((cqe->status & cpu_to_be16(MLX4_CQE_STATUS_IPOK)) &&
			    (cqe->checksum == cpu_to_be16(0xffff))) {
				ring->csum_ok++;
				/* This packet is eligible for GRO if it is:
				 * - DIX Ethernet (type interpretation)
				 * - TCP/IP (v4)
				 * - without IP options
				 * - not an IP fragment
				 * - no LLS polling in progress
				 */
				if (!mlx4_en_cq_ll_polling(cq) &&
				    (dev->features & NETIF_F_GRO)) {
					struct sk_buff *gro_skb = napi_get_frags(&cq->napi);
					if (!gro_skb)
						goto next;

					nr = mlx4_en_complete_rx_desc(priv,
						rx_desc, frags, gro_skb,
						length);
					if (!nr)
						goto next;

					skb_shinfo(gro_skb)->nr_frags = nr;
					gro_skb->len = length;
					gro_skb->data_len = length;
					gro_skb->ip_summed = CHECKSUM_UNNECESSARY;

					if ((cqe->vlan_my_qpn &
					    cpu_to_be32(MLX4_CQE_VLAN_PRESENT_MASK)) &&
					    (dev->features & NETIF_F_HW_VLAN_CTAG_RX)) {
						u16 vid = be16_to_cpu(cqe->sl_vid);

						__vlan_hwaccel_put_tag(gro_skb, htons(ETH_P_8021Q), vid);
					}

					if (dev->features & NETIF_F_RXHASH)
						gro_skb->rxhash = be32_to_cpu(cqe->immed_rss_invalid);

					skb_record_rx_queue(gro_skb, cq->ring);

					if (ring->hwtstamp_rx_filter == HWTSTAMP_FILTER_ALL) {
						timestamp = mlx4_en_get_cqe_ts(cqe);
						mlx4_en_fill_hwtstamps(mdev,
								       skb_hwtstamps(gro_skb),
								       timestamp);
					}

					napi_gro_frags(&cq->napi);
					goto next;
				}

				/* GRO not possible, complete processing here */
				ip_summed = CHECKSUM_UNNECESSARY;
			} else {
				ip_summed = CHECKSUM_NONE;
				ring->csum_none++;
			}
		} else {
			ip_summed = CHECKSUM_NONE;
			ring->csum_none++;
		}

		skb = mlx4_en_rx_skb(priv, rx_desc, frags, length);
		if (!skb) {
			priv->stats.rx_dropped++;
			goto next;
		}

                if (unlikely(priv->validate_loopback)) {
			validate_loopback(priv, skb);
			goto next;
		}

		skb->ip_summed = ip_summed;
		skb->protocol = eth_type_trans(skb, dev);
		skb_record_rx_queue(skb, cq->ring);

		if (dev->features & NETIF_F_RXHASH)
			skb->rxhash = be32_to_cpu(cqe->immed_rss_invalid);

		if ((be32_to_cpu(cqe->vlan_my_qpn) &
		    MLX4_CQE_VLAN_PRESENT_MASK) &&
		    (dev->features & NETIF_F_HW_VLAN_CTAG_RX))
			__vlan_hwaccel_put_tag(skb, htons(ETH_P_8021Q), be16_to_cpu(cqe->sl_vid));

		if (ring->hwtstamp_rx_filter == HWTSTAMP_FILTER_ALL) {
			timestamp = mlx4_en_get_cqe_ts(cqe);
			mlx4_en_fill_hwtstamps(mdev, skb_hwtstamps(skb),
					       timestamp);
		}

		skb_mark_napi_id(skb, &cq->napi);

		/* Push it up the stack */
		netif_receive_skb(skb);

next:
		for (nr = 0; nr < priv->num_frags; nr++)
			mlx4_en_free_frag(priv, frags, nr);

		++cq->mcq.cons_index;
		index = (cq->mcq.cons_index) & ring->size_mask;
		cqe = &cq->buf[(index << factor) + factor];
		if (++polled == budget)
			goto out;
	}

out:
	AVG_PERF_COUNTER(priv->pstats.rx_coal_avg, polled);
	mlx4_cq_set_ci(&cq->mcq);
	wmb(); /* ensure HW sees CQ consumer before we post new buffers */
	ring->cons = cq->mcq.cons_index;
	mlx4_en_refill_rx_buffers(priv, ring);
	mlx4_en_update_rx_prod_db(ring);
	return polled;
}


void mlx4_en_rx_irq(struct mlx4_cq *mcq)
{
	struct mlx4_en_cq *cq = container_of(mcq, struct mlx4_en_cq, mcq);
	struct mlx4_en_priv *priv = netdev_priv(cq->dev);

	if (priv->port_up)
		napi_schedule(&cq->napi);
	else
		mlx4_en_arm_cq(priv, cq);
}

/* Rx CQ polling - called by NAPI */
int mlx4_en_poll_rx_cq(struct napi_struct *napi, int budget)
{
	struct mlx4_en_cq *cq = container_of(napi, struct mlx4_en_cq, napi);
	struct net_device *dev = cq->dev;
	struct mlx4_en_priv *priv = netdev_priv(dev);
	int done;

	if (!mlx4_en_cq_lock_napi(cq))
		return budget;

	done = mlx4_en_process_rx_cq(dev, cq, budget);

	mlx4_en_cq_unlock_napi(cq);

	/* If we used up all the quota - we're probably not done yet... */
	if (done == budget)
		INC_PERF_COUNTER(priv->pstats.napi_quota);
	else {
		/* Done for now */
		napi_complete(napi);
		mlx4_en_arm_cq(priv, cq);
	}
	return done;
}

static const int frag_sizes[] = {
	FRAG_SZ0,
	FRAG_SZ1,
	FRAG_SZ2,
	FRAG_SZ3
};

void mlx4_en_calc_rx_buf(struct net_device *dev)
{
	struct mlx4_en_priv *priv = netdev_priv(dev);
	int eff_mtu = dev->mtu + ETH_HLEN + VLAN_HLEN + ETH_LLC_SNAP_SIZE;
	int buf_size = 0;
	int i = 0;

	while (buf_size < eff_mtu) {
		priv->frag_info[i].frag_size =
			(eff_mtu > buf_size + frag_sizes[i]) ?
				frag_sizes[i] : eff_mtu - buf_size;
		priv->frag_info[i].frag_prefix_size = buf_size;
		if (!i)	{
			priv->frag_info[i].frag_align = NET_IP_ALIGN;
			priv->frag_info[i].frag_stride =
				ALIGN(frag_sizes[i] + NET_IP_ALIGN, SMP_CACHE_BYTES);
		} else {
			priv->frag_info[i].frag_align = 0;
			priv->frag_info[i].frag_stride =
				ALIGN(frag_sizes[i], SMP_CACHE_BYTES);
		}
		buf_size += priv->frag_info[i].frag_size;
		i++;
	}

	priv->num_frags = i;
	priv->rx_skb_size = eff_mtu;
	priv->log_rx_info = ROUNDUP_LOG2(i * sizeof(struct mlx4_en_rx_alloc));

	en_dbg(DRV, priv, "Rx buffer scatter-list (effective-mtu:%d "
		  "num_frags:%d):\n", eff_mtu, priv->num_frags);
	for (i = 0; i < priv->num_frags; i++) {
		en_err(priv,
		       "  frag:%d - size:%d prefix:%d align:%d stride:%d\n",
		       i,
		       priv->frag_info[i].frag_size,
		       priv->frag_info[i].frag_prefix_size,
		       priv->frag_info[i].frag_align,
		       priv->frag_info[i].frag_stride);
	}
}

/* RSS related functions */

static int mlx4_en_config_rss_qp(struct mlx4_en_priv *priv, int qpn,
				 struct mlx4_en_rx_ring *ring,
				 enum mlx4_qp_state *state,
				 struct mlx4_qp *qp)
{
	struct mlx4_en_dev *mdev = priv->mdev;
	struct mlx4_qp_context *context;
	int err = 0;

	context = kmalloc(sizeof(*context), GFP_KERNEL);
	if (!context)
		return -ENOMEM;

	err = mlx4_qp_alloc(mdev->dev, qpn, qp);
	if (err) {
		en_err(priv, "Failed to allocate qp #%x\n", qpn);
		goto out;
	}
	qp->event = mlx4_en_sqp_event;

	memset(context, 0, sizeof *context);
	mlx4_en_fill_qp_context(priv, ring->actual_size, ring->stride, 0, 0,
				qpn, ring->cqn, -1, context);
	context->db_rec_addr = cpu_to_be64(ring->wqres.db.dma);

	/* Cancel FCS removal if FW allows */
	if (mdev->dev->caps.flags & MLX4_DEV_CAP_FLAG_FCS_KEEP) {
		context->param3 |= cpu_to_be32(1 << 29);
		ring->fcs_del = ETH_FCS_LEN;
	} else
		ring->fcs_del = 0;

	err = mlx4_qp_to_ready(mdev->dev, &ring->wqres.mtt, context, qp, state);
	if (err) {
		mlx4_qp_remove(mdev->dev, qp);
		mlx4_qp_free(mdev->dev, qp);
	}
	mlx4_en_update_rx_prod_db(ring);
out:
	kfree(context);
	return err;
}

int mlx4_en_create_drop_qp(struct mlx4_en_priv *priv)
{
	int err;
	u32 qpn;

	err = mlx4_qp_reserve_range(priv->mdev->dev, 1, 1, &qpn);
	if (err) {
		en_err(priv, "Failed reserving drop qpn\n");
		return err;
	}
	err = mlx4_qp_alloc(priv->mdev->dev, qpn, &priv->drop_qp);
	if (err) {
		en_err(priv, "Failed allocating drop qp\n");
		mlx4_qp_release_range(priv->mdev->dev, qpn, 1);
		return err;
	}

	return 0;
}

void mlx4_en_destroy_drop_qp(struct mlx4_en_priv *priv)
{
	u32 qpn;

	qpn = priv->drop_qp.qpn;
	mlx4_qp_remove(priv->mdev->dev, &priv->drop_qp);
	mlx4_qp_free(priv->mdev->dev, &priv->drop_qp);
	mlx4_qp_release_range(priv->mdev->dev, qpn, 1);
}

/* Allocate rx qp's and configure them according to rss map */
int mlx4_en_config_rss_steer(struct mlx4_en_priv *priv)
{
	struct mlx4_en_dev *mdev = priv->mdev;
	struct mlx4_en_rss_map *rss_map = &priv->rss_map;
	struct mlx4_qp_context context;
	struct mlx4_rss_context *rss_context;
	int rss_rings;
	void *ptr;
	u8 rss_mask = (MLX4_RSS_IPV4 | MLX4_RSS_TCP_IPV4 | MLX4_RSS_IPV6 |
			MLX4_RSS_TCP_IPV6);
	int i, qpn;
	int err = 0;
	int good_qps = 0;
	static const u32 rsskey[10] = { 0xD181C62C, 0xF7F4DB5B, 0x1983A2FC,
				0x943E1ADB, 0xD9389E6B, 0xD1039C2C, 0xA74499AD,
				0x593D56D9, 0xF3253C06, 0x2ADC1FFC};

	en_dbg(DRV, priv, "Configuring rss steering\n");
	err = mlx4_qp_reserve_range(mdev->dev, priv->rx_ring_num,
				    priv->rx_ring_num,
				    &rss_map->base_qpn);
	if (err) {
		en_err(priv, "Failed reserving %d qps\n", priv->rx_ring_num);
		return err;
	}

	for (i = 0; i < priv->rx_ring_num; i++) {
		qpn = rss_map->base_qpn + i;
		err = mlx4_en_config_rss_qp(priv, qpn, priv->rx_ring[i],
					    &rss_map->state[i],
					    &rss_map->qps[i]);
		if (err)
			goto rss_err;

		++good_qps;
	}

	/* Configure RSS indirection qp */
	err = mlx4_qp_alloc(mdev->dev, priv->base_qpn, &rss_map->indir_qp);
	if (err) {
		en_err(priv, "Failed to allocate RSS indirection QP\n");
		goto rss_err;
	}
	rss_map->indir_qp.event = mlx4_en_sqp_event;
	mlx4_en_fill_qp_context(priv, 0, 0, 0, 1, priv->base_qpn,
				priv->rx_ring[0]->cqn, -1, &context);

	if (!priv->prof->rss_rings || priv->prof->rss_rings > priv->rx_ring_num)
		rss_rings = priv->rx_ring_num;
	else
		rss_rings = priv->prof->rss_rings;

	ptr = ((void *) &context) + offsetof(struct mlx4_qp_context, pri_path)
					+ MLX4_RSS_OFFSET_IN_QPC_PRI_PATH;
	rss_context = ptr;
	rss_context->base_qpn = cpu_to_be32(ilog2(rss_rings) << 24 |
					    (rss_map->base_qpn));
	rss_context->default_qpn = cpu_to_be32(rss_map->base_qpn);
	if (priv->mdev->profile.udp_rss) {
		rss_mask |=  MLX4_RSS_UDP_IPV4 | MLX4_RSS_UDP_IPV6;
		rss_context->base_qpn_udp = rss_context->default_qpn;
	}
	rss_context->flags = rss_mask;
	rss_context->hash_fn = MLX4_RSS_HASH_TOP;
	for (i = 0; i < 10; i++)
		rss_context->rss_key[i] = cpu_to_be32(rsskey[i]);

	err = mlx4_qp_to_ready(mdev->dev, &priv->res.mtt, &context,
			       &rss_map->indir_qp, &rss_map->indir_state);
	if (err)
		goto indir_err;

	return 0;

indir_err:
	mlx4_qp_modify(mdev->dev, NULL, rss_map->indir_state,
		       MLX4_QP_STATE_RST, NULL, 0, 0, &rss_map->indir_qp);
	mlx4_qp_remove(mdev->dev, &rss_map->indir_qp);
	mlx4_qp_free(mdev->dev, &rss_map->indir_qp);
rss_err:
	for (i = 0; i < good_qps; i++) {
		mlx4_qp_modify(mdev->dev, NULL, rss_map->state[i],
			       MLX4_QP_STATE_RST, NULL, 0, 0, &rss_map->qps[i]);
		mlx4_qp_remove(mdev->dev, &rss_map->qps[i]);
		mlx4_qp_free(mdev->dev, &rss_map->qps[i]);
	}
	mlx4_qp_release_range(mdev->dev, rss_map->base_qpn, priv->rx_ring_num);
	return err;
}

void mlx4_en_release_rss_steer(struct mlx4_en_priv *priv)
{
	struct mlx4_en_dev *mdev = priv->mdev;
	struct mlx4_en_rss_map *rss_map = &priv->rss_map;
	int i;

	mlx4_qp_modify(mdev->dev, NULL, rss_map->indir_state,
		       MLX4_QP_STATE_RST, NULL, 0, 0, &rss_map->indir_qp);
	mlx4_qp_remove(mdev->dev, &rss_map->indir_qp);
	mlx4_qp_free(mdev->dev, &rss_map->indir_qp);

	for (i = 0; i < priv->rx_ring_num; i++) {
		mlx4_qp_modify(mdev->dev, NULL, rss_map->state[i],
			       MLX4_QP_STATE_RST, NULL, 0, 0, &rss_map->qps[i]);
		mlx4_qp_remove(mdev->dev, &rss_map->qps[i]);
		mlx4_qp_free(mdev->dev, &rss_map->qps[i]);
	}
	mlx4_qp_release_range(mdev->dev, rss_map->base_qpn, priv->rx_ring_num);
}<|MERGE_RESOLUTION|>--- conflicted
+++ resolved
@@ -136,13 +136,8 @@
 {
 	const struct mlx4_en_frag_info *frag_info = &priv->frag_info[i];
 	u32 next_frag_end = frags[i].page_offset + 2 * frag_info->frag_stride;
-<<<<<<< HEAD
-
-
-=======
-
-
->>>>>>> d8ec26d7
+
+
 	if (next_frag_end > frags[i].page_size)
 		dma_unmap_page(priv->ddev, frags[i].dma, frags[i].page_size,
 			       PCI_DMA_FROMDEVICE);
