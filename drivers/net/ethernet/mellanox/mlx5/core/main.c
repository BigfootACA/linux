--- conflicted
+++ resolved
@@ -567,39 +567,23 @@
 
 static int set_hca_cap(struct mlx5_core_dev *dev)
 {
-<<<<<<< HEAD
-	struct pci_dev *pdev = dev->pdev;
-=======
->>>>>>> 0ecfebd2
 	int err;
 
 	err = handle_hca_cap(dev);
 	if (err) {
-<<<<<<< HEAD
-		dev_err(&pdev->dev, "handle_hca_cap failed\n");
-=======
 		mlx5_core_err(dev, "handle_hca_cap failed\n");
->>>>>>> 0ecfebd2
 		goto out;
 	}
 
 	err = handle_hca_cap_atomic(dev);
 	if (err) {
-<<<<<<< HEAD
-		dev_err(&pdev->dev, "handle_hca_cap_atomic failed\n");
-=======
 		mlx5_core_err(dev, "handle_hca_cap_atomic failed\n");
->>>>>>> 0ecfebd2
 		goto out;
 	}
 
 	err = handle_hca_cap_odp(dev);
 	if (err) {
-<<<<<<< HEAD
-		dev_err(&pdev->dev, "handle_hca_cap_odp failed\n");
-=======
 		mlx5_core_err(dev, "handle_hca_cap_odp failed\n");
->>>>>>> 0ecfebd2
 		goto out;
 	}
 
@@ -744,13 +728,6 @@
 	dev->bar_addr = pci_resource_start(pdev, 0);
 	priv->numa_node = dev_to_node(&dev->pdev->dev);
 
-<<<<<<< HEAD
-	if (mlx5_debugfs_root)
-		priv->dbg_root =
-			debugfs_create_dir(pci_name(pdev), mlx5_debugfs_root);
-
-=======
->>>>>>> 0ecfebd2
 	err = mlx5_pci_enable_device(dev);
 	if (err) {
 		mlx5_core_err(dev, "Cannot enable PCI device, aborting\n");
@@ -776,11 +753,7 @@
 	    pci_enable_atomic_ops_to_root(pdev, PCI_EXP_DEVCAP2_ATOMIC_COMP128))
 		mlx5_core_dbg(dev, "Enabling pci atomics failed\n");
 
-<<<<<<< HEAD
-	dev->iseg_base = pci_resource_start(dev->pdev, 0);
-=======
 	dev->iseg_base = dev->bar_addr;
->>>>>>> 0ecfebd2
 	dev->iseg = ioremap(dev->iseg_base, sizeof(*dev->iseg));
 	if (!dev->iseg) {
 		err = -ENOMEM;
@@ -810,16 +783,6 @@
 {
 	int err;
 
-<<<<<<< HEAD
-	priv->devcom = mlx5_devcom_register_device(dev);
-	if (IS_ERR(priv->devcom))
-		dev_err(&pdev->dev, "failed to register with devcom (0x%p)\n",
-			priv->devcom);
-
-	err = mlx5_query_board_id(dev);
-	if (err) {
-		dev_err(&pdev->dev, "query board id failed\n");
-=======
 	dev->priv.devcom = mlx5_devcom_register_device(dev);
 	if (IS_ERR(dev->priv.devcom))
 		mlx5_core_err(dev, "failed to register with devcom (0x%p)\n",
@@ -828,36 +791,19 @@
 	err = mlx5_query_board_id(dev);
 	if (err) {
 		mlx5_core_err(dev, "query board id failed\n");
->>>>>>> 0ecfebd2
 		goto err_devcom;
 	}
 
 	err = mlx5_eq_table_init(dev);
 	if (err) {
-<<<<<<< HEAD
-		dev_err(&pdev->dev, "failed to initialize eq\n");
-		goto err_devcom;
-	}
-
-	err = mlx5_events_init(dev);
-	if (err) {
-		dev_err(&pdev->dev, "failed to initialize events\n");
-		goto err_eq_cleanup;
-=======
 		mlx5_core_err(dev, "failed to initialize eq\n");
 		goto err_devcom;
->>>>>>> 0ecfebd2
 	}
 
 	err = mlx5_events_init(dev);
 	if (err) {
-<<<<<<< HEAD
-		dev_err(&pdev->dev, "failed to initialize cq debugfs\n");
-		goto err_events_cleanup;
-=======
 		mlx5_core_err(dev, "failed to initialize events\n");
 		goto err_eq_cleanup;
->>>>>>> 0ecfebd2
 	}
 
 	err = mlx5_cq_debugfs_init(dev);
@@ -866,11 +812,8 @@
 		goto err_events_cleanup;
 	}
 
-<<<<<<< HEAD
-=======
 	mlx5_init_qp_table(dev);
 
->>>>>>> 0ecfebd2
 	mlx5_init_mkey_table(dev);
 
 	mlx5_init_reserved_gids(dev);
@@ -959,21 +902,8 @@
 {
 	int err;
 
-<<<<<<< HEAD
-	dev->caps.embedded_cpu = mlx5_read_embedded_cpu(dev);
-	mutex_lock(&dev->intf_state_mutex);
-	if (test_bit(MLX5_INTERFACE_STATE_UP, &dev->intf_state)) {
-		dev_warn(&dev->pdev->dev, "%s: interface is up, NOP\n",
-			 __func__);
-		goto out;
-	}
-
-	dev_info(&pdev->dev, "firmware version: %d.%d.%d\n", fw_rev_maj(dev),
-		 fw_rev_min(dev), fw_rev_sub(dev));
-=======
 	mlx5_core_info(dev, "firmware version: %d.%d.%d\n", fw_rev_maj(dev),
 		       fw_rev_min(dev), fw_rev_sub(dev));
->>>>>>> 0ecfebd2
 
 	/* Only PFs hold the relevant PCIe information for this query */
 	if (mlx5_core_is_pf(dev))
@@ -1021,41 +951,25 @@
 
 	err = set_hca_ctrl(dev);
 	if (err) {
-<<<<<<< HEAD
-		dev_err(&pdev->dev, "set_hca_ctrl failed\n");
-=======
 		mlx5_core_err(dev, "set_hca_ctrl failed\n");
->>>>>>> 0ecfebd2
 		goto reclaim_boot_pages;
 	}
 
 	err = set_hca_cap(dev);
 	if (err) {
-<<<<<<< HEAD
-		dev_err(&pdev->dev, "set_hca_cap failed\n");
-=======
 		mlx5_core_err(dev, "set_hca_cap failed\n");
->>>>>>> 0ecfebd2
 		goto reclaim_boot_pages;
 	}
 
 	err = mlx5_satisfy_startup_pages(dev, 0);
 	if (err) {
-<<<<<<< HEAD
-		dev_err(&pdev->dev, "failed to allocate init pages\n");
-=======
 		mlx5_core_err(dev, "failed to allocate init pages\n");
->>>>>>> 0ecfebd2
 		goto reclaim_boot_pages;
 	}
 
 	err = mlx5_cmd_init_hca(dev, sw_owner_id);
 	if (err) {
-<<<<<<< HEAD
-		dev_err(&pdev->dev, "init hca failed\n");
-=======
 		mlx5_core_err(dev, "init hca failed\n");
->>>>>>> 0ecfebd2
 		goto reclaim_boot_pages;
 	}
 
@@ -1083,8 +997,6 @@
 	return err;
 }
 
-<<<<<<< HEAD
-=======
 static int mlx5_function_teardown(struct mlx5_core_dev *dev, bool boot)
 {
 	int err;
@@ -1106,16 +1018,11 @@
 {
 	int err;
 
->>>>>>> 0ecfebd2
 	dev->priv.uar = mlx5_get_uars_page(dev);
 	if (IS_ERR(dev->priv.uar)) {
 		mlx5_core_err(dev, "Failed allocating uar, aborting\n");
 		err = PTR_ERR(dev->priv.uar);
-<<<<<<< HEAD
-		goto err_get_uars;
-=======
 		return err;
->>>>>>> 0ecfebd2
 	}
 
 	mlx5_events_start(dev);
@@ -1123,11 +1030,7 @@
 
 	err = mlx5_eq_table_create(dev);
 	if (err) {
-<<<<<<< HEAD
-		dev_err(&pdev->dev, "Failed to create EQs\n");
-=======
 		mlx5_core_err(dev, "Failed to create EQs\n");
->>>>>>> 0ecfebd2
 		goto err_eq_table;
 	}
 
@@ -1175,33 +1078,12 @@
 
 	err = mlx5_ec_init(dev);
 	if (err) {
-<<<<<<< HEAD
-		dev_err(&pdev->dev, "Failed to init embedded CPU\n");
-		goto err_ec;
-	}
-
-	if (mlx5_device_registered(dev)) {
-		mlx5_attach_device(dev);
-	} else {
-		err = mlx5_register_device(dev);
-		if (err) {
-			dev_err(&pdev->dev, "mlx5_register_device failed %d\n", err);
-			goto err_reg_dev;
-		}
-=======
 		mlx5_core_err(dev, "Failed to init embedded CPU\n");
 		goto err_ec;
->>>>>>> 0ecfebd2
 	}
 
 	return 0;
 
-<<<<<<< HEAD
-err_reg_dev:
-	mlx5_ec_cleanup(dev);
-
-=======
->>>>>>> 0ecfebd2
 err_ec:
 	mlx5_sriov_detach(dev);
 err_sriov:
@@ -1216,17 +1098,6 @@
 	mlx5_fw_tracer_cleanup(dev->tracer);
 err_fw_tracer:
 	mlx5_eq_table_destroy(dev);
-<<<<<<< HEAD
-
-err_eq_table:
-	mlx5_pagealloc_stop(dev);
-	mlx5_events_stop(dev);
-	mlx5_put_uars_page(dev, priv->uar);
-
-err_get_uars:
-	if (boot)
-		mlx5_cleanup_once(dev);
-=======
 err_eq_table:
 	mlx5_pagealloc_stop(dev);
 	mlx5_events_stop(dev);
@@ -1261,7 +1132,6 @@
 	}
 	/* remove any previous indication of internal error */
 	dev->state = MLX5_DEVICE_STATE_UP;
->>>>>>> 0ecfebd2
 
 	err = mlx5_function_setup(dev, boot);
 	if (err)
@@ -1275,10 +1145,6 @@
 		}
 	}
 
-<<<<<<< HEAD
-reclaim_boot_pages:
-	mlx5_reclaim_startup_pages(dev);
-=======
 	err = mlx5_load(dev);
 	if (err)
 		goto err_load;
@@ -1292,7 +1158,6 @@
 			goto err_reg_dev;
 		}
 	}
->>>>>>> 0ecfebd2
 
 	set_bit(MLX5_INTERFACE_STATE_UP, &dev->intf_state);
 out:
@@ -1334,36 +1199,10 @@
 	if (mlx5_device_registered(dev))
 		mlx5_detach_device(dev);
 
-<<<<<<< HEAD
-	mlx5_ec_cleanup(dev);
-	mlx5_sriov_detach(dev);
-	mlx5_cleanup_fs(dev);
-	mlx5_accel_ipsec_cleanup(dev);
-	mlx5_accel_tls_cleanup(dev);
-	mlx5_fpga_device_stop(dev);
-	mlx5_fw_tracer_cleanup(dev->tracer);
-	mlx5_eq_table_destroy(dev);
-	mlx5_pagealloc_stop(dev);
-	mlx5_events_stop(dev);
-	mlx5_put_uars_page(dev, priv->uar);
+	mlx5_unload(dev);
+
 	if (cleanup)
 		mlx5_cleanup_once(dev);
-	mlx5_stop_health_poll(dev, cleanup);
-
-	err = mlx5_cmd_teardown_hca(dev);
-	if (err) {
-		dev_err(&dev->pdev->dev, "tear_down_hca failed, skip cleanup\n");
-		goto out;
-	}
-	mlx5_reclaim_startup_pages(dev);
-	mlx5_core_disable_hca(dev, 0);
-	mlx5_cmd_cleanup(dev);
-=======
-	mlx5_unload(dev);
-
-	if (cleanup)
-		mlx5_cleanup_once(dev);
->>>>>>> 0ecfebd2
 
 	mlx5_function_teardown(dev, cleanup);
 out:
@@ -1387,24 +1226,7 @@
 	struct mlx5_priv *priv = &dev->priv;
 	int err;
 
-<<<<<<< HEAD
-	devlink = devlink_alloc(&mlx5_devlink_ops, sizeof(*dev));
-	if (!devlink) {
-		dev_err(&pdev->dev, "kzalloc failed\n");
-		return -ENOMEM;
-	}
-
-	dev = devlink_priv(devlink);
-	priv = &dev->priv;
-	priv->pci_dev_data = id->driver_data;
-
-	pci_set_drvdata(pdev, dev);
-
-	dev->pdev = pdev;
-	dev->profile = &profile[prof_sel];
-=======
 	dev->profile = &profile[profile_idx];
->>>>>>> 0ecfebd2
 
 	INIT_LIST_HEAD(&priv->ctx_list);
 	spin_lock_init(&priv->ctx_lock);
@@ -1416,12 +1238,6 @@
 	INIT_LIST_HEAD(&priv->bfregs.reg_head.list);
 	INIT_LIST_HEAD(&priv->bfregs.wc_head.list);
 
-<<<<<<< HEAD
-	err = mlx5_pci_init(dev, priv);
-	if (err) {
-		dev_err(&pdev->dev, "mlx5_pci_init failed with error code %d\n", err);
-		goto clean_dev;
-=======
 	mutex_init(&priv->alloc_mutex);
 	mutex_init(&priv->pgdir_mutex);
 	INIT_LIST_HEAD(&priv->pgdir_list);
@@ -1432,7 +1248,6 @@
 	if (!priv->dbg_root) {
 		dev_err(dev->device, "mlx5_core: error, Cannot create debugfs dir, aborting\n");
 		return -ENOMEM;
->>>>>>> 0ecfebd2
 	}
 
 	err = mlx5_health_init(dev);
@@ -1473,11 +1288,6 @@
 		return -ENOMEM;
 	}
 
-<<<<<<< HEAD
-	err = mlx5_pagealloc_init(dev);
-	if (err)
-		goto err_pagealloc_init;
-=======
 	dev = devlink_priv(devlink);
 	dev->device = &pdev->dev;
 	dev->pdev = pdev;
@@ -1492,16 +1302,11 @@
 			      err);
 		goto pci_init_err;
 	}
->>>>>>> 0ecfebd2
 
 	err = mlx5_load_one(dev, true);
 	if (err) {
-<<<<<<< HEAD
-		dev_err(&pdev->dev, "mlx5_load_one failed with error code %d\n", err);
-=======
 		mlx5_core_err(dev, "mlx5_load_one failed with error code %d\n",
 			      err);
->>>>>>> 0ecfebd2
 		goto err_load_one;
 	}
 
@@ -1515,16 +1320,6 @@
 	return 0;
 
 clean_load:
-<<<<<<< HEAD
-	mlx5_unload_one(dev, priv, true);
-err_load_one:
-	mlx5_pagealloc_cleanup(dev);
-err_pagealloc_init:
-	mlx5_health_cleanup(dev);
-close_pci:
-	mlx5_pci_close(dev, priv);
-clean_dev:
-=======
 	mlx5_unload_one(dev, true);
 
 err_load_one:
@@ -1532,7 +1327,6 @@
 pci_init_err:
 	mlx5_mdev_uninit(dev);
 mdev_init_err:
->>>>>>> 0ecfebd2
 	devlink_free(devlink);
 
 	return err;
@@ -1552,14 +1346,8 @@
 		return;
 	}
 
-<<<<<<< HEAD
-	mlx5_pagealloc_cleanup(dev);
-	mlx5_health_cleanup(dev);
-	mlx5_pci_close(dev, priv);
-=======
 	mlx5_pci_close(dev);
 	mlx5_mdev_uninit(dev);
->>>>>>> 0ecfebd2
 	devlink_free(devlink);
 }
 
