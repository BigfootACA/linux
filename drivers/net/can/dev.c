--- conflicted
+++ resolved
@@ -594,11 +594,8 @@
 
 	stats->rx_packets++;
 	stats->rx_bytes += cf->len;
-<<<<<<< HEAD
-=======
 
 	netif_rx_ni(skb);
->>>>>>> 6ee1d745
 
 restart:
 	netdev_dbg(dev, "restarted\n");
