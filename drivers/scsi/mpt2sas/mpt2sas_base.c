--- conflicted
+++ resolved
@@ -1516,10 +1516,7 @@
 		}
 		ioc->scsi_lookup[i].cb_idx = 0xFF;
 		ioc->scsi_lookup[i].scmd = NULL;
-<<<<<<< HEAD
-=======
 		ioc->scsi_lookup[i].direct_io = 0;
->>>>>>> d762f438
 		list_add_tail(&ioc->scsi_lookup[i].tracker_list,
 		    &ioc->free_list);
 		spin_unlock_irqrestore(&ioc->scsi_lookup_lock, flags);
