/*
 * Core driver for the pin muxing portions of the pin control subsystem
 *
 * Copyright (C) 2011-2012 ST-Ericsson SA
 * Written on behalf of Linaro for ST-Ericsson
 * Based on bits of regulator core, gpio core and clk core
 *
 * Author: Linus Walleij <linus.walleij@linaro.org>
 *
 * Copyright (C) 2012 NVIDIA CORPORATION. All rights reserved.
 *
 * License terms: GNU General Public License (GPL) version 2
 */
#define pr_fmt(fmt) "pinmux core: " fmt

#include <linux/kernel.h>
#include <linux/module.h>
#include <linux/init.h>
#include <linux/device.h>
#include <linux/slab.h>
#include <linux/radix-tree.h>
#include <linux/err.h>
#include <linux/list.h>
#include <linux/string.h>
#include <linux/sysfs.h>
#include <linux/debugfs.h>
#include <linux/seq_file.h>
#include <linux/pinctrl/machine.h>
#include <linux/pinctrl/pinmux.h>
#include "core.h"
#include "pinmux.h"

int pinmux_check_ops(struct pinctrl_dev *pctldev)
{
	const struct pinmux_ops *ops = pctldev->desc->pmxops;
	unsigned nfuncs;
	unsigned selector = 0;

	/* Check that we implement required operations */
	if (!ops ||
	    !ops->get_functions_count ||
	    !ops->get_function_name ||
	    !ops->get_function_groups ||
	    !ops->enable ||
	    !ops->disable) {
		dev_err(pctldev->dev, "pinmux ops lacks necessary functions\n");
		return -EINVAL;
	}
	/* Check that all functions registered have names */
	nfuncs = ops->get_functions_count(pctldev);
	while (selector < nfuncs) {
		const char *fname = ops->get_function_name(pctldev,
							   selector);
		if (!fname) {
			dev_err(pctldev->dev, "pinmux ops has no name for function%u\n",
				selector);
			return -EINVAL;
		}
		selector++;
	}

	return 0;
}

int pinmux_validate_map(struct pinctrl_map const *map, int i)
{
	if (!map->data.mux.function) {
		pr_err("failed to register map %s (%d): no function given\n",
		       map->name, i);
		return -EINVAL;
	}

	return 0;
}

/**
 * pin_request() - request a single pin to be muxed in, typically for GPIO
 * @pin: the pin number in the global pin space
 * @owner: a representation of the owner of this pin; typically the device
 *	name that controls its mux function, or the requested GPIO name
 * @gpio_range: the range matching the GPIO pin if this is a request for a
 *	single GPIO pin
 */
static int pin_request(struct pinctrl_dev *pctldev,
		       int pin, const char *owner,
		       struct pinctrl_gpio_range *gpio_range)
{
	struct pin_desc *desc;
	const struct pinmux_ops *ops = pctldev->desc->pmxops;
	int status = -EINVAL;

	desc = pin_desc_get(pctldev, pin);
	if (desc == NULL) {
		dev_err(pctldev->dev,
			"pin %d is not registered so it cannot be requested\n",
			pin);
		goto out;
	}

	dev_dbg(pctldev->dev, "request pin %d (%s) for %s\n",
		pin, desc->name, owner);

	if (gpio_range) {
		/* There's no need to support multiple GPIO requests */
		if (desc->gpio_owner) {
			dev_err(pctldev->dev,
				"pin %s already requested by %s; cannot claim for %s\n",
				desc->name, desc->gpio_owner, owner);
			goto out;
		}

		desc->gpio_owner = owner;
	} else {
		if (desc->mux_usecount && strcmp(desc->mux_owner, owner)) {
			dev_err(pctldev->dev,
				"pin %s already requested by %s; cannot claim for %s\n",
				desc->name, desc->mux_owner, owner);
			goto out;
		}

		desc->mux_usecount++;
		if (desc->mux_usecount > 1)
			return 0;

		desc->mux_owner = owner;
	}

	/* Let each pin increase references to this module */
	if (!try_module_get(pctldev->owner)) {
		dev_err(pctldev->dev,
			"could not increase module refcount for pin %d\n",
			pin);
		status = -EINVAL;
		goto out_free_pin;
	}

	/*
	 * If there is no kind of request function for the pin we just assume
	 * we got it by default and proceed.
	 */
	if (gpio_range && ops->gpio_request_enable)
		/* This requests and enables a single GPIO pin */
		status = ops->gpio_request_enable(pctldev, gpio_range, pin);
	else if (ops->request)
		status = ops->request(pctldev, pin);
	else
		status = 0;

	if (status) {
		dev_err(pctldev->dev, "request() failed for pin %d\n", pin);
		module_put(pctldev->owner);
	}

out_free_pin:
	if (status) {
		if (gpio_range) {
			desc->gpio_owner = NULL;
		} else {
			desc->mux_usecount--;
			if (!desc->mux_usecount)
				desc->mux_owner = NULL;
		}
	}
out:
	if (status)
		dev_err(pctldev->dev, "pin-%d (%s) status %d\n",
			pin, owner, status);

	return status;
}

/**
 * pin_free() - release a single muxed in pin so something else can be muxed
 * @pctldev: pin controller device handling this pin
 * @pin: the pin to free
 * @gpio_range: the range matching the GPIO pin if this is a request for a
 *	single GPIO pin
 *
 * This function returns a pointer to the previous owner. This is used
 * for callers that dynamically allocate an owner name so it can be freed
 * once the pin is free. This is done for GPIO request functions.
 */
static const char *pin_free(struct pinctrl_dev *pctldev, int pin,
			    struct pinctrl_gpio_range *gpio_range)
{
	const struct pinmux_ops *ops = pctldev->desc->pmxops;
	struct pin_desc *desc;
	const char *owner;

	desc = pin_desc_get(pctldev, pin);
	if (desc == NULL) {
		dev_err(pctldev->dev,
			"pin is not registered so it cannot be freed\n");
		return NULL;
	}

	if (!gpio_range) {
		desc->mux_usecount--;
		if (desc->mux_usecount)
			return NULL;
	}

	/*
	 * If there is no kind of request function for the pin we just assume
	 * we got it by default and proceed.
	 */
	if (gpio_range && ops->gpio_disable_free)
		ops->gpio_disable_free(pctldev, gpio_range, pin);
	else if (ops->free)
		ops->free(pctldev, pin);

	if (gpio_range) {
		owner = desc->gpio_owner;
		desc->gpio_owner = NULL;
	} else {
		owner = desc->mux_owner;
		desc->mux_owner = NULL;
		desc->mux_setting = NULL;
	}

	module_put(pctldev->owner);

	return owner;
}

/**
 * pinmux_request_gpio() - request pinmuxing for a GPIO pin
 * @pctldev: pin controller device affected
 * @pin: the pin to mux in for GPIO
 * @range: the applicable GPIO range
 */
int pinmux_request_gpio(struct pinctrl_dev *pctldev,
			struct pinctrl_gpio_range *range,
			unsigned pin, unsigned gpio)
{
	char gpiostr[16];
	const char *owner;
	int ret;

	/* Conjure some name stating what chip and pin this is taken by */
	snprintf(gpiostr, 15, "%s:%d", range->name, gpio);

	owner = kstrdup(gpiostr, GFP_KERNEL);
	if (!owner)
		return -EINVAL;

	ret = pin_request(pctldev, pin, owner, range);
	if (ret < 0)
		kfree(owner);

	return ret;
}

/**
 * pinmux_free_gpio() - release a pin from GPIO muxing
 * @pctldev: the pin controller device for the pin
 * @pin: the affected currently GPIO-muxed in pin
 * @range: applicable GPIO range
 */
void pinmux_free_gpio(struct pinctrl_dev *pctldev, unsigned pin,
		      struct pinctrl_gpio_range *range)
{
	const char *owner;

	owner = pin_free(pctldev, pin, range);
	kfree(owner);
}

/**
 * pinmux_gpio_direction() - set the direction of a single muxed-in GPIO pin
 * @pctldev: the pin controller handling this pin
 * @range: applicable GPIO range
 * @pin: the affected GPIO pin in this controller
 * @input: true if we set the pin as input, false for output
 */
int pinmux_gpio_direction(struct pinctrl_dev *pctldev,
			  struct pinctrl_gpio_range *range,
			  unsigned pin, bool input)
{
	const struct pinmux_ops *ops;
	int ret;

	ops = pctldev->desc->pmxops;

	if (ops->gpio_set_direction)
		ret = ops->gpio_set_direction(pctldev, range, pin, input);
	else
		ret = 0;

	return ret;
}

static int pinmux_func_name_to_selector(struct pinctrl_dev *pctldev,
					const char *function)
{
	const struct pinmux_ops *ops = pctldev->desc->pmxops;
	unsigned nfuncs = ops->get_functions_count(pctldev);
	unsigned selector = 0;

	/* See if this pctldev has this function */
	while (selector < nfuncs) {
		const char *fname = ops->get_function_name(pctldev,
							   selector);

		if (!strcmp(function, fname))
			return selector;

		selector++;
	}

	pr_err("%s does not support function %s\n",
	       pinctrl_dev_get_name(pctldev), function);
	return -EINVAL;
}

int pinmux_map_to_setting(struct pinctrl_map const *map,
			  struct pinctrl_setting *setting)
{
	struct pinctrl_dev *pctldev = setting->pctldev;
	const struct pinmux_ops *pmxops = pctldev->desc->pmxops;
	const struct pinctrl_ops *pctlops = pctldev->desc->pctlops;
	char const * const *groups;
	unsigned num_groups;
	int ret;
	const char *group;
	int i;
	const unsigned *pins;
	unsigned num_pins;

	if (!pmxops) {
		dev_err(pctldev->dev, "does not support mux function\n");
		return -EINVAL;
	}

<<<<<<< HEAD
	setting->data.mux.func =
		pinmux_func_name_to_selector(pctldev, map->data.mux.function);
	if (setting->data.mux.func < 0)
		return setting->data.mux.func;
=======
	ret = pinmux_func_name_to_selector(pctldev, map->data.mux.function);
	if (ret < 0) {
		dev_err(pctldev->dev, "invalid function %s in map table\n",
			map->data.mux.function);
		return ret;
	}
	setting->data.mux.func = ret;
>>>>>>> 366695ff

	ret = pmxops->get_function_groups(pctldev, setting->data.mux.func,
					  &groups, &num_groups);
	if (ret < 0) {
		dev_err(pctldev->dev, "can't query groups for function %s\n",
			map->data.mux.function);
		return ret;
	}
	if (!num_groups) {
		dev_err(pctldev->dev,
			"function %s can't be selected on any group\n",
			map->data.mux.function);
		return -EINVAL;
	}
	if (map->data.mux.group) {
		bool found = false;
		group = map->data.mux.group;
		for (i = 0; i < num_groups; i++) {
			if (!strcmp(group, groups[i])) {
				found = true;
				break;
			}
		}
		if (!found) {
			dev_err(pctldev->dev,
				"invalid group \"%s\" for function \"%s\"\n",
				group, map->data.mux.function);
			return -EINVAL;
		}
	} else {
		group = groups[0];
	}

	ret = pinctrl_get_group_selector(pctldev, group);
	if (ret < 0) {
		dev_err(pctldev->dev, "invalid group %s in map table\n",
			map->data.mux.group);
		return ret;
	}
	setting->data.mux.group = ret;

	ret = pctlops->get_group_pins(pctldev, setting->data.mux.group, &pins,
				      &num_pins);
	if (ret) {
		dev_err(pctldev->dev,
			"could not get pins for device %s group selector %d\n",
			pinctrl_dev_get_name(pctldev), setting->data.mux.group);
			return -ENODEV;
	}

	/* Try to allocate all pins in this group, one by one */
	for (i = 0; i < num_pins; i++) {
		ret = pin_request(pctldev, pins[i], map->dev_name, NULL);
		if (ret) {
			dev_err(pctldev->dev,
				"could not request pin %d on device %s\n",
				pins[i], pinctrl_dev_get_name(pctldev));
			/* On error release all taken pins */
			i--; /* this pin just failed */
			for (; i >= 0; i--)
				pin_free(pctldev, pins[i], NULL);
			return -ENODEV;
		}
	}

	return 0;
}

void pinmux_free_setting(struct pinctrl_setting const *setting)
{
	struct pinctrl_dev *pctldev = setting->pctldev;
	const struct pinctrl_ops *pctlops = pctldev->desc->pctlops;
	const unsigned *pins;
	unsigned num_pins;
	int ret;
	int i;

	ret = pctlops->get_group_pins(pctldev, setting->data.mux.group,
				      &pins, &num_pins);
	if (ret) {
		dev_err(pctldev->dev,
			"could not get pins for device %s group selector %d\n",
			pinctrl_dev_get_name(pctldev), setting->data.mux.group);
		return;
	}

	for (i = 0; i < num_pins; i++)
		pin_free(pctldev, pins[i], NULL);
}

int pinmux_enable_setting(struct pinctrl_setting const *setting)
{
	struct pinctrl_dev *pctldev = setting->pctldev;
	const struct pinctrl_ops *pctlops = pctldev->desc->pctlops;
	const struct pinmux_ops *ops = pctldev->desc->pmxops;
	int ret;
	const unsigned *pins;
	unsigned num_pins;
	int i;
	struct pin_desc *desc;

	ret = pctlops->get_group_pins(pctldev, setting->data.mux.group,
				      &pins, &num_pins);
	if (ret) {
		/* errors only affect debug data, so just warn */
		dev_warn(pctldev->dev,
			 "could not get pins for group selector %d\n",
			 setting->data.mux.group);
		num_pins = 0;
	}

	for (i = 0; i < num_pins; i++) {
		desc = pin_desc_get(pctldev, pins[i]);
		if (desc == NULL) {
			dev_warn(pctldev->dev,
				 "could not get pin desc for pin %d\n",
				 pins[i]);
			continue;
		}
		desc->mux_setting = &(setting->data.mux);
	}

	return ops->enable(pctldev, setting->data.mux.func,
			   setting->data.mux.group);
}

void pinmux_disable_setting(struct pinctrl_setting const *setting)
{
	struct pinctrl_dev *pctldev = setting->pctldev;
	const struct pinctrl_ops *pctlops = pctldev->desc->pctlops;
	const struct pinmux_ops *ops = pctldev->desc->pmxops;
	int ret;
	const unsigned *pins;
	unsigned num_pins;
	int i;
	struct pin_desc *desc;

	ret = pctlops->get_group_pins(pctldev, setting->data.mux.group,
				      &pins, &num_pins);
	if (ret) {
		/* errors only affect debug data, so just warn */
		dev_warn(pctldev->dev,
			 "could not get pins for group selector %d\n",
			 setting->data.mux.group);
		num_pins = 0;
	}

	for (i = 0; i < num_pins; i++) {
		desc = pin_desc_get(pctldev, pins[i]);
		if (desc == NULL) {
			dev_warn(pctldev->dev,
				 "could not get pin desc for pin %d\n",
				 pins[i]);
			continue;
		}
		desc->mux_setting = NULL;
	}

	ops->disable(pctldev, setting->data.mux.func, setting->data.mux.group);
}

#ifdef CONFIG_DEBUG_FS

/* Called from pincontrol core */
static int pinmux_functions_show(struct seq_file *s, void *what)
{
	struct pinctrl_dev *pctldev = s->private;
	const struct pinmux_ops *pmxops = pctldev->desc->pmxops;
	unsigned nfuncs;
	unsigned func_selector = 0;

	if (!pmxops)
		return 0;

	mutex_lock(&pinctrl_mutex);
	nfuncs = pmxops->get_functions_count(pctldev);
	while (func_selector < nfuncs) {
		const char *func = pmxops->get_function_name(pctldev,
							  func_selector);
		const char * const *groups;
		unsigned num_groups;
		int ret;
		int i;

		ret = pmxops->get_function_groups(pctldev, func_selector,
						  &groups, &num_groups);
		if (ret)
			seq_printf(s, "function %s: COULD NOT GET GROUPS\n",
				   func);

		seq_printf(s, "function: %s, groups = [ ", func);
		for (i = 0; i < num_groups; i++)
			seq_printf(s, "%s ", groups[i]);
		seq_puts(s, "]\n");

		func_selector++;
	}

	mutex_unlock(&pinctrl_mutex);

	return 0;
}

static int pinmux_pins_show(struct seq_file *s, void *what)
{
	struct pinctrl_dev *pctldev = s->private;
	const struct pinctrl_ops *pctlops = pctldev->desc->pctlops;
	const struct pinmux_ops *pmxops = pctldev->desc->pmxops;
	unsigned i, pin;

	if (!pmxops)
		return 0;

	seq_puts(s, "Pinmux settings per pin\n");
	seq_puts(s, "Format: pin (name): mux_owner gpio_owner hog?\n");

	mutex_lock(&pinctrl_mutex);

	/* The pin number can be retrived from the pin controller descriptor */
	for (i = 0; i < pctldev->desc->npins; i++) {
		struct pin_desc *desc;
		bool is_hog = false;

		pin = pctldev->desc->pins[i].number;
		desc = pin_desc_get(pctldev, pin);
		/* Skip if we cannot search the pin */
		if (desc == NULL)
			continue;

		if (desc->mux_owner &&
		    !strcmp(desc->mux_owner, pinctrl_dev_get_name(pctldev)))
			is_hog = true;

		seq_printf(s, "pin %d (%s): %s %s%s", pin,
			   desc->name ? desc->name : "unnamed",
			   desc->mux_owner ? desc->mux_owner
				: "(MUX UNCLAIMED)",
			   desc->gpio_owner ? desc->gpio_owner
				: "(GPIO UNCLAIMED)",
			   is_hog ? " (HOG)" : "");

		if (desc->mux_setting)
			seq_printf(s, " function %s group %s\n",
				   pmxops->get_function_name(pctldev,
					desc->mux_setting->func),
				   pctlops->get_group_name(pctldev,
					desc->mux_setting->group));
		else
			seq_printf(s, "\n");
	}

	mutex_unlock(&pinctrl_mutex);

	return 0;
}

void pinmux_show_map(struct seq_file *s, struct pinctrl_map const *map)
{
	seq_printf(s, "group %s\nfunction %s\n",
		map->data.mux.group ? map->data.mux.group : "(default)",
		map->data.mux.function);
}

void pinmux_show_setting(struct seq_file *s,
			 struct pinctrl_setting const *setting)
{
	struct pinctrl_dev *pctldev = setting->pctldev;
	const struct pinmux_ops *pmxops = pctldev->desc->pmxops;
	const struct pinctrl_ops *pctlops = pctldev->desc->pctlops;

	seq_printf(s, "group: %s (%u) function: %s (%u)\n",
		   pctlops->get_group_name(pctldev, setting->data.mux.group),
		   setting->data.mux.group,
		   pmxops->get_function_name(pctldev, setting->data.mux.func),
		   setting->data.mux.func);
}

static int pinmux_functions_open(struct inode *inode, struct file *file)
{
	return single_open(file, pinmux_functions_show, inode->i_private);
}

static int pinmux_pins_open(struct inode *inode, struct file *file)
{
	return single_open(file, pinmux_pins_show, inode->i_private);
}

static const struct file_operations pinmux_functions_ops = {
	.open		= pinmux_functions_open,
	.read		= seq_read,
	.llseek		= seq_lseek,
	.release	= single_release,
};

static const struct file_operations pinmux_pins_ops = {
	.open		= pinmux_pins_open,
	.read		= seq_read,
	.llseek		= seq_lseek,
	.release	= single_release,
};

void pinmux_init_device_debugfs(struct dentry *devroot,
			 struct pinctrl_dev *pctldev)
{
	debugfs_create_file("pinmux-functions", S_IFREG | S_IRUGO,
			    devroot, pctldev, &pinmux_functions_ops);
	debugfs_create_file("pinmux-pins", S_IFREG | S_IRUGO,
			    devroot, pctldev, &pinmux_pins_ops);
}

#endif /* CONFIG_DEBUG_FS */<|MERGE_RESOLUTION|>--- conflicted
+++ resolved
@@ -332,12 +332,6 @@
 		return -EINVAL;
 	}
 
-<<<<<<< HEAD
-	setting->data.mux.func =
-		pinmux_func_name_to_selector(pctldev, map->data.mux.function);
-	if (setting->data.mux.func < 0)
-		return setting->data.mux.func;
-=======
 	ret = pinmux_func_name_to_selector(pctldev, map->data.mux.function);
 	if (ret < 0) {
 		dev_err(pctldev->dev, "invalid function %s in map table\n",
@@ -345,7 +339,6 @@
 		return ret;
 	}
 	setting->data.mux.func = ret;
->>>>>>> 366695ff
 
 	ret = pmxops->get_function_groups(pctldev, setting->data.mux.func,
 					  &groups, &num_groups);
