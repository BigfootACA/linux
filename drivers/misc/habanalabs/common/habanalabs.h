--- conflicted
+++ resolved
@@ -1057,10 +1057,7 @@
 			u32 block_id, u32 block_size);
 	void (*enable_events_from_fw)(struct hl_device *hdev);
 	void (*get_msi_info)(u32 *table);
-<<<<<<< HEAD
-=======
 	int (*map_pll_idx_to_fw_idx)(u32 pll_idx);
->>>>>>> 8e0eb2fb
 };
 
 
@@ -1957,8 +1954,6 @@
  * @aggregated_cs_counters: aggregated cs counters among all contexts
  * @mmu_priv: device-specific MMU data.
  * @mmu_func: device-related MMU functions.
- * @legacy_pll_map: map holding map between dynamic (common) PLL indexes and
- *                  static (asic specific) PLL indexes.
  * @dram_used_mem: current DRAM memory consumption.
  * @timeout_jiffies: device CS timeout value.
  * @max_power: the max power of the device, as configured by the sysadmin. This
@@ -2084,8 +2079,6 @@
 	struct hl_mmu_priv		mmu_priv;
 	struct hl_mmu_funcs		mmu_func[MMU_NUM_PGT_LOCATIONS];
 
-	enum pll_index			*legacy_pll_map;
-
 	atomic64_t			dram_used_mem;
 	u64				timeout_jiffies;
 	u64				max_power;
@@ -2401,15 +2394,9 @@
 		struct hl_info_pci_counters *counters);
 int hl_fw_cpucp_total_energy_get(struct hl_device *hdev,
 			u64 *total_energy);
-<<<<<<< HEAD
-int get_used_pll_index(struct hl_device *hdev, enum pll_index input_pll_index,
-						enum pll_index *pll_index);
-int hl_fw_cpucp_pll_info_get(struct hl_device *hdev, enum pll_index pll_index,
-=======
 int get_used_pll_index(struct hl_device *hdev, u32 input_pll_index,
 						enum pll_index *pll_index);
 int hl_fw_cpucp_pll_info_get(struct hl_device *hdev, u32 pll_index,
->>>>>>> 8e0eb2fb
 		u16 *pll_freq_arr);
 int hl_fw_cpucp_power_get(struct hl_device *hdev, u64 *power);
 int hl_fw_init_cpu(struct hl_device *hdev, u32 cpu_boot_status_reg,
@@ -2431,15 +2418,9 @@
 int hl_pci_init(struct hl_device *hdev);
 void hl_pci_fini(struct hl_device *hdev);
 
-<<<<<<< HEAD
-long hl_get_frequency(struct hl_device *hdev, enum pll_index pll_index,
-								bool curr);
-void hl_set_frequency(struct hl_device *hdev, enum pll_index pll_index,
-=======
 long hl_get_frequency(struct hl_device *hdev, u32 pll_index,
 								bool curr);
 void hl_set_frequency(struct hl_device *hdev, u32 pll_index,
->>>>>>> 8e0eb2fb
 								u64 freq);
 int hl_get_temperature(struct hl_device *hdev,
 		       int sensor_index, u32 attr, long *value);
