--- conflicted
+++ resolved
@@ -795,13 +795,7 @@
 					 struct drm_plane_state *new_plane_state,
 					 const struct drm_crtc_state *crtc_state)
 {
-<<<<<<< HEAD
-	struct drm_plane_state *new_plane_state = drm_atomic_get_new_plane_state(state,
-										 plane);
-	int i, ret = 0, min_scale;
-=======
 	int i, ret = 0, min_scale, max_scale;
->>>>>>> 86313a9c
 	struct dpu_plane *pdpu = to_dpu_plane(plane);
 	struct dpu_kms *kms = _dpu_plane_get_kms(&pdpu->base);
 	u64 max_mdp_clk_rate = kms->perf.max_core_clk_rate;
@@ -857,11 +851,6 @@
 	for (i = 0; i < pstate->layout.num_planes; i++)
 		if (pstate->layout.plane_pitch[i] > DPU_SSPP_MAX_PITCH_SIZE)
 			return -E2BIG;
-<<<<<<< HEAD
-
-	fmt = msm_framebuffer_format(new_plane_state->fb);
-=======
->>>>>>> 86313a9c
 
 	max_linewidth = pdpu->catalog->caps->max_linewidth;
 
