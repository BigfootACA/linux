// SPDX-License-Identifier: GPL-2.0
#include <linux/ceph/ceph_debug.h>

#include <linux/module.h>
#include <linux/fs.h>
#include <linux/slab.h>
#include <linux/string.h>
#include <linux/uaccess.h>
#include <linux/kernel.h>
#include <linux/writeback.h>
#include <linux/vmalloc.h>
#include <linux/xattr.h>
#include <linux/posix_acl.h>
#include <linux/random.h>
#include <linux/sort.h>
#include <linux/iversion.h>

#include "super.h"
#include "mds_client.h"
#include "cache.h"
#include <linux/ceph/decode.h>

/*
 * Ceph inode operations
 *
 * Implement basic inode helpers (get, alloc) and inode ops (getattr,
 * setattr, etc.), xattr helpers, and helpers for assimilating
 * metadata returned by the MDS into our cache.
 *
 * Also define helpers for doing asynchronous writeback, invalidation,
 * and truncation for the benefit of those who can't afford to block
 * (typically because they are in the message handler path).
 */

static const struct inode_operations ceph_symlink_iops;

static void ceph_inode_work(struct work_struct *work);

/*
 * find or create an inode, given the ceph ino number
 */
static int ceph_set_ino_cb(struct inode *inode, void *data)
{
	ceph_inode(inode)->i_vino = *(struct ceph_vino *)data;
	inode->i_ino = ceph_vino_to_ino(*(struct ceph_vino *)data);
	inode_set_iversion_raw(inode, 0);
	return 0;
}

struct inode *ceph_get_inode(struct super_block *sb, struct ceph_vino vino)
{
	struct inode *inode;
	ino_t t = ceph_vino_to_ino(vino);

	inode = iget5_locked(sb, t, ceph_ino_compare, ceph_set_ino_cb, &vino);
	if (!inode)
		return ERR_PTR(-ENOMEM);
	if (inode->i_state & I_NEW)
		dout("get_inode created new inode %p %llx.%llx ino %llx\n",
		     inode, ceph_vinop(inode), (u64)inode->i_ino);

	dout("get_inode on %lu=%llx.%llx got %p\n", inode->i_ino, vino.ino,
	     vino.snap, inode);
	return inode;
}

/*
 * get/constuct snapdir inode for a given directory
 */
struct inode *ceph_get_snapdir(struct inode *parent)
{
	struct ceph_vino vino = {
		.ino = ceph_ino(parent),
		.snap = CEPH_SNAPDIR,
	};
	struct inode *inode = ceph_get_inode(parent->i_sb, vino);
	struct ceph_inode_info *ci = ceph_inode(inode);

	BUG_ON(!S_ISDIR(parent->i_mode));
	if (IS_ERR(inode))
		return inode;
	inode->i_mode = parent->i_mode;
	inode->i_uid = parent->i_uid;
	inode->i_gid = parent->i_gid;
	inode->i_mtime = parent->i_mtime;
	inode->i_ctime = parent->i_ctime;
	inode->i_atime = parent->i_atime;
	inode->i_op = &ceph_snapdir_iops;
	inode->i_fop = &ceph_snapdir_fops;
	ci->i_snap_caps = CEPH_CAP_PIN; /* so we can open */
	ci->i_rbytes = 0;
<<<<<<< HEAD
=======
	ci->i_btime = ceph_inode(parent)->i_btime;
>>>>>>> 04d5ce62

	if (inode->i_state & I_NEW)
		unlock_new_inode(inode);

	return inode;
}

const struct inode_operations ceph_file_iops = {
	.permission = ceph_permission,
	.setattr = ceph_setattr,
	.getattr = ceph_getattr,
	.listxattr = ceph_listxattr,
	.get_acl = ceph_get_acl,
	.set_acl = ceph_set_acl,
};


/*
 * We use a 'frag tree' to keep track of the MDS's directory fragments
 * for a given inode (usually there is just a single fragment).  We
 * need to know when a child frag is delegated to a new MDS, or when
 * it is flagged as replicated, so we can direct our requests
 * accordingly.
 */

/*
 * find/create a frag in the tree
 */
static struct ceph_inode_frag *__get_or_create_frag(struct ceph_inode_info *ci,
						    u32 f)
{
	struct rb_node **p;
	struct rb_node *parent = NULL;
	struct ceph_inode_frag *frag;
	int c;

	p = &ci->i_fragtree.rb_node;
	while (*p) {
		parent = *p;
		frag = rb_entry(parent, struct ceph_inode_frag, node);
		c = ceph_frag_compare(f, frag->frag);
		if (c < 0)
			p = &(*p)->rb_left;
		else if (c > 0)
			p = &(*p)->rb_right;
		else
			return frag;
	}

	frag = kmalloc(sizeof(*frag), GFP_NOFS);
	if (!frag)
		return ERR_PTR(-ENOMEM);

	frag->frag = f;
	frag->split_by = 0;
	frag->mds = -1;
	frag->ndist = 0;

	rb_link_node(&frag->node, parent, p);
	rb_insert_color(&frag->node, &ci->i_fragtree);

	dout("get_or_create_frag added %llx.%llx frag %x\n",
	     ceph_vinop(&ci->vfs_inode), f);
	return frag;
}

/*
 * find a specific frag @f
 */
struct ceph_inode_frag *__ceph_find_frag(struct ceph_inode_info *ci, u32 f)
{
	struct rb_node *n = ci->i_fragtree.rb_node;

	while (n) {
		struct ceph_inode_frag *frag =
			rb_entry(n, struct ceph_inode_frag, node);
		int c = ceph_frag_compare(f, frag->frag);
		if (c < 0)
			n = n->rb_left;
		else if (c > 0)
			n = n->rb_right;
		else
			return frag;
	}
	return NULL;
}

/*
 * Choose frag containing the given value @v.  If @pfrag is
 * specified, copy the frag delegation info to the caller if
 * it is present.
 */
static u32 __ceph_choose_frag(struct ceph_inode_info *ci, u32 v,
			      struct ceph_inode_frag *pfrag, int *found)
{
	u32 t = ceph_frag_make(0, 0);
	struct ceph_inode_frag *frag;
	unsigned nway, i;
	u32 n;

	if (found)
		*found = 0;

	while (1) {
		WARN_ON(!ceph_frag_contains_value(t, v));
		frag = __ceph_find_frag(ci, t);
		if (!frag)
			break; /* t is a leaf */
		if (frag->split_by == 0) {
			if (pfrag)
				memcpy(pfrag, frag, sizeof(*pfrag));
			if (found)
				*found = 1;
			break;
		}

		/* choose child */
		nway = 1 << frag->split_by;
		dout("choose_frag(%x) %x splits by %d (%d ways)\n", v, t,
		     frag->split_by, nway);
		for (i = 0; i < nway; i++) {
			n = ceph_frag_make_child(t, frag->split_by, i);
			if (ceph_frag_contains_value(n, v)) {
				t = n;
				break;
			}
		}
		BUG_ON(i == nway);
	}
	dout("choose_frag(%x) = %x\n", v, t);

	return t;
}

u32 ceph_choose_frag(struct ceph_inode_info *ci, u32 v,
		     struct ceph_inode_frag *pfrag, int *found)
{
	u32 ret;
	mutex_lock(&ci->i_fragtree_mutex);
	ret = __ceph_choose_frag(ci, v, pfrag, found);
	mutex_unlock(&ci->i_fragtree_mutex);
	return ret;
}

/*
 * Process dirfrag (delegation) info from the mds.  Include leaf
 * fragment in tree ONLY if ndist > 0.  Otherwise, only
 * branches/splits are included in i_fragtree)
 */
static int ceph_fill_dirfrag(struct inode *inode,
			     struct ceph_mds_reply_dirfrag *dirinfo)
{
	struct ceph_inode_info *ci = ceph_inode(inode);
	struct ceph_inode_frag *frag;
	u32 id = le32_to_cpu(dirinfo->frag);
	int mds = le32_to_cpu(dirinfo->auth);
	int ndist = le32_to_cpu(dirinfo->ndist);
	int diri_auth = -1;
	int i;
	int err = 0;

	spin_lock(&ci->i_ceph_lock);
	if (ci->i_auth_cap)
		diri_auth = ci->i_auth_cap->mds;
	spin_unlock(&ci->i_ceph_lock);

	if (mds == -1) /* CDIR_AUTH_PARENT */
		mds = diri_auth;

	mutex_lock(&ci->i_fragtree_mutex);
	if (ndist == 0 && mds == diri_auth) {
		/* no delegation info needed. */
		frag = __ceph_find_frag(ci, id);
		if (!frag)
			goto out;
		if (frag->split_by == 0) {
			/* tree leaf, remove */
			dout("fill_dirfrag removed %llx.%llx frag %x"
			     " (no ref)\n", ceph_vinop(inode), id);
			rb_erase(&frag->node, &ci->i_fragtree);
			kfree(frag);
		} else {
			/* tree branch, keep and clear */
			dout("fill_dirfrag cleared %llx.%llx frag %x"
			     " referral\n", ceph_vinop(inode), id);
			frag->mds = -1;
			frag->ndist = 0;
		}
		goto out;
	}


	/* find/add this frag to store mds delegation info */
	frag = __get_or_create_frag(ci, id);
	if (IS_ERR(frag)) {
		/* this is not the end of the world; we can continue
		   with bad/inaccurate delegation info */
		pr_err("fill_dirfrag ENOMEM on mds ref %llx.%llx fg %x\n",
		       ceph_vinop(inode), le32_to_cpu(dirinfo->frag));
		err = -ENOMEM;
		goto out;
	}

	frag->mds = mds;
	frag->ndist = min_t(u32, ndist, CEPH_MAX_DIRFRAG_REP);
	for (i = 0; i < frag->ndist; i++)
		frag->dist[i] = le32_to_cpu(dirinfo->dist[i]);
	dout("fill_dirfrag %llx.%llx frag %x ndist=%d\n",
	     ceph_vinop(inode), frag->frag, frag->ndist);

out:
	mutex_unlock(&ci->i_fragtree_mutex);
	return err;
}

static int frag_tree_split_cmp(const void *l, const void *r)
{
	struct ceph_frag_tree_split *ls = (struct ceph_frag_tree_split*)l;
	struct ceph_frag_tree_split *rs = (struct ceph_frag_tree_split*)r;
	return ceph_frag_compare(le32_to_cpu(ls->frag),
				 le32_to_cpu(rs->frag));
}

static bool is_frag_child(u32 f, struct ceph_inode_frag *frag)
{
	if (!frag)
		return f == ceph_frag_make(0, 0);
	if (ceph_frag_bits(f) != ceph_frag_bits(frag->frag) + frag->split_by)
		return false;
	return ceph_frag_contains_value(frag->frag, ceph_frag_value(f));
}

static int ceph_fill_fragtree(struct inode *inode,
			      struct ceph_frag_tree_head *fragtree,
			      struct ceph_mds_reply_dirfrag *dirinfo)
{
	struct ceph_inode_info *ci = ceph_inode(inode);
	struct ceph_inode_frag *frag, *prev_frag = NULL;
	struct rb_node *rb_node;
	unsigned i, split_by, nsplits;
	u32 id;
	bool update = false;

	mutex_lock(&ci->i_fragtree_mutex);
	nsplits = le32_to_cpu(fragtree->nsplits);
	if (nsplits != ci->i_fragtree_nsplits) {
		update = true;
	} else if (nsplits) {
		i = prandom_u32() % nsplits;
		id = le32_to_cpu(fragtree->splits[i].frag);
		if (!__ceph_find_frag(ci, id))
			update = true;
	} else if (!RB_EMPTY_ROOT(&ci->i_fragtree)) {
		rb_node = rb_first(&ci->i_fragtree);
		frag = rb_entry(rb_node, struct ceph_inode_frag, node);
		if (frag->frag != ceph_frag_make(0, 0) || rb_next(rb_node))
			update = true;
	}
	if (!update && dirinfo) {
		id = le32_to_cpu(dirinfo->frag);
		if (id != __ceph_choose_frag(ci, id, NULL, NULL))
			update = true;
	}
	if (!update)
		goto out_unlock;

	if (nsplits > 1) {
		sort(fragtree->splits, nsplits, sizeof(fragtree->splits[0]),
		     frag_tree_split_cmp, NULL);
	}

	dout("fill_fragtree %llx.%llx\n", ceph_vinop(inode));
	rb_node = rb_first(&ci->i_fragtree);
	for (i = 0; i < nsplits; i++) {
		id = le32_to_cpu(fragtree->splits[i].frag);
		split_by = le32_to_cpu(fragtree->splits[i].by);
		if (split_by == 0 || ceph_frag_bits(id) + split_by > 24) {
			pr_err("fill_fragtree %llx.%llx invalid split %d/%u, "
			       "frag %x split by %d\n", ceph_vinop(inode),
			       i, nsplits, id, split_by);
			continue;
		}
		frag = NULL;
		while (rb_node) {
			frag = rb_entry(rb_node, struct ceph_inode_frag, node);
			if (ceph_frag_compare(frag->frag, id) >= 0) {
				if (frag->frag != id)
					frag = NULL;
				else
					rb_node = rb_next(rb_node);
				break;
			}
			rb_node = rb_next(rb_node);
			/* delete stale split/leaf node */
			if (frag->split_by > 0 ||
			    !is_frag_child(frag->frag, prev_frag)) {
				rb_erase(&frag->node, &ci->i_fragtree);
				if (frag->split_by > 0)
					ci->i_fragtree_nsplits--;
				kfree(frag);
			}
			frag = NULL;
		}
		if (!frag) {
			frag = __get_or_create_frag(ci, id);
			if (IS_ERR(frag))
				continue;
		}
		if (frag->split_by == 0)
			ci->i_fragtree_nsplits++;
		frag->split_by = split_by;
		dout(" frag %x split by %d\n", frag->frag, frag->split_by);
		prev_frag = frag;
	}
	while (rb_node) {
		frag = rb_entry(rb_node, struct ceph_inode_frag, node);
		rb_node = rb_next(rb_node);
		/* delete stale split/leaf node */
		if (frag->split_by > 0 ||
		    !is_frag_child(frag->frag, prev_frag)) {
			rb_erase(&frag->node, &ci->i_fragtree);
			if (frag->split_by > 0)
				ci->i_fragtree_nsplits--;
			kfree(frag);
		}
	}
out_unlock:
	mutex_unlock(&ci->i_fragtree_mutex);
	return 0;
}

/*
 * initialize a newly allocated inode.
 */
struct inode *ceph_alloc_inode(struct super_block *sb)
{
	struct ceph_inode_info *ci;
	int i;

	ci = kmem_cache_alloc(ceph_inode_cachep, GFP_NOFS);
	if (!ci)
		return NULL;

	dout("alloc_inode %p\n", &ci->vfs_inode);

	spin_lock_init(&ci->i_ceph_lock);

	ci->i_version = 0;
	ci->i_inline_version = 0;
	ci->i_time_warp_seq = 0;
	ci->i_ceph_flags = 0;
	atomic64_set(&ci->i_ordered_count, 1);
	atomic64_set(&ci->i_release_count, 1);
	atomic64_set(&ci->i_complete_seq[0], 0);
	atomic64_set(&ci->i_complete_seq[1], 0);
	ci->i_symlink = NULL;

	ci->i_max_bytes = 0;
	ci->i_max_files = 0;

	memset(&ci->i_dir_layout, 0, sizeof(ci->i_dir_layout));
	memset(&ci->i_cached_layout, 0, sizeof(ci->i_cached_layout));
	RCU_INIT_POINTER(ci->i_layout.pool_ns, NULL);

	ci->i_fragtree = RB_ROOT;
	mutex_init(&ci->i_fragtree_mutex);

	ci->i_xattrs.blob = NULL;
	ci->i_xattrs.prealloc_blob = NULL;
	ci->i_xattrs.dirty = false;
	ci->i_xattrs.index = RB_ROOT;
	ci->i_xattrs.count = 0;
	ci->i_xattrs.names_size = 0;
	ci->i_xattrs.vals_size = 0;
	ci->i_xattrs.version = 0;
	ci->i_xattrs.index_version = 0;

	ci->i_caps = RB_ROOT;
	ci->i_auth_cap = NULL;
	ci->i_dirty_caps = 0;
	ci->i_flushing_caps = 0;
	INIT_LIST_HEAD(&ci->i_dirty_item);
	INIT_LIST_HEAD(&ci->i_flushing_item);
	ci->i_prealloc_cap_flush = NULL;
	INIT_LIST_HEAD(&ci->i_cap_flush_list);
	init_waitqueue_head(&ci->i_cap_wq);
	ci->i_hold_caps_max = 0;
	INIT_LIST_HEAD(&ci->i_cap_delay_list);
	INIT_LIST_HEAD(&ci->i_cap_snaps);
	ci->i_head_snapc = NULL;
	ci->i_snap_caps = 0;

	ci->i_last_rd = ci->i_last_wr = jiffies - 3600 * HZ;
	for (i = 0; i < CEPH_FILE_MODE_BITS; i++)
		ci->i_nr_by_mode[i] = 0;

	mutex_init(&ci->i_truncate_mutex);
	ci->i_truncate_seq = 0;
	ci->i_truncate_size = 0;
	ci->i_truncate_pending = 0;

	ci->i_max_size = 0;
	ci->i_reported_size = 0;
	ci->i_wanted_max_size = 0;
	ci->i_requested_max_size = 0;

	ci->i_pin_ref = 0;
	ci->i_rd_ref = 0;
	ci->i_rdcache_ref = 0;
	ci->i_wr_ref = 0;
	ci->i_wb_ref = 0;
	ci->i_fx_ref = 0;
	ci->i_wrbuffer_ref = 0;
	ci->i_wrbuffer_ref_head = 0;
	atomic_set(&ci->i_filelock_ref, 0);
	atomic_set(&ci->i_shared_gen, 1);
	ci->i_rdcache_gen = 0;
	ci->i_rdcache_revoking = 0;

	INIT_LIST_HEAD(&ci->i_unsafe_dirops);
	INIT_LIST_HEAD(&ci->i_unsafe_iops);
	spin_lock_init(&ci->i_unsafe_lock);

	ci->i_snap_realm = NULL;
	INIT_LIST_HEAD(&ci->i_snap_realm_item);
	INIT_LIST_HEAD(&ci->i_snap_flush_item);

	INIT_WORK(&ci->i_work, ceph_inode_work);
	ci->i_work_mask = 0;
	memset(&ci->i_btime, '\0', sizeof(ci->i_btime));

	ceph_fscache_inode_init(ci);

	ci->i_meta_err = 0;

	return &ci->vfs_inode;
}

void ceph_free_inode(struct inode *inode)
{
	struct ceph_inode_info *ci = ceph_inode(inode);

	kfree(ci->i_symlink);
	kmem_cache_free(ceph_inode_cachep, ci);
}

void ceph_evict_inode(struct inode *inode)
{
	struct ceph_inode_info *ci = ceph_inode(inode);
	struct ceph_inode_frag *frag;
	struct rb_node *n;

	dout("evict_inode %p ino %llx.%llx\n", inode, ceph_vinop(inode));

	truncate_inode_pages_final(&inode->i_data);
	clear_inode(inode);

	ceph_fscache_unregister_inode_cookie(ci);

	__ceph_remove_caps(ci);

	if (__ceph_has_any_quota(ci))
		ceph_adjust_quota_realms_count(inode, false);

	/*
	 * we may still have a snap_realm reference if there are stray
	 * caps in i_snap_caps.
	 */
	if (ci->i_snap_realm) {
		struct ceph_mds_client *mdsc =
					ceph_inode_to_client(inode)->mdsc;
		if (ceph_snap(inode) == CEPH_NOSNAP) {
			struct ceph_snap_realm *realm = ci->i_snap_realm;
			dout(" dropping residual ref to snap realm %p\n",
			     realm);
			spin_lock(&realm->inodes_with_caps_lock);
			list_del_init(&ci->i_snap_realm_item);
			ci->i_snap_realm = NULL;
			if (realm->ino == ci->i_vino.ino)
				realm->inode = NULL;
			spin_unlock(&realm->inodes_with_caps_lock);
			ceph_put_snap_realm(mdsc, realm);
		} else {
			ceph_put_snapid_map(mdsc, ci->i_snapid_map);
			ci->i_snap_realm = NULL;
		}
	}

	while ((n = rb_first(&ci->i_fragtree)) != NULL) {
		frag = rb_entry(n, struct ceph_inode_frag, node);
		rb_erase(n, &ci->i_fragtree);
		kfree(frag);
	}
	ci->i_fragtree_nsplits = 0;

	__ceph_destroy_xattrs(ci);
	if (ci->i_xattrs.blob)
		ceph_buffer_put(ci->i_xattrs.blob);
	if (ci->i_xattrs.prealloc_blob)
		ceph_buffer_put(ci->i_xattrs.prealloc_blob);

	ceph_put_string(rcu_dereference_raw(ci->i_layout.pool_ns));
	ceph_put_string(rcu_dereference_raw(ci->i_cached_layout.pool_ns));
}

static inline blkcnt_t calc_inode_blocks(u64 size)
{
	return (size + (1<<9) - 1) >> 9;
}

/*
 * Helpers to fill in size, ctime, mtime, and atime.  We have to be
 * careful because either the client or MDS may have more up to date
 * info, depending on which capabilities are held, and whether
 * time_warp_seq or truncate_seq have increased.  (Ordinarily, mtime
 * and size are monotonically increasing, except when utimes() or
 * truncate() increments the corresponding _seq values.)
 */
int ceph_fill_file_size(struct inode *inode, int issued,
			u32 truncate_seq, u64 truncate_size, u64 size)
{
	struct ceph_inode_info *ci = ceph_inode(inode);
	int queue_trunc = 0;

	if (ceph_seq_cmp(truncate_seq, ci->i_truncate_seq) > 0 ||
	    (truncate_seq == ci->i_truncate_seq && size > inode->i_size)) {
		dout("size %lld -> %llu\n", inode->i_size, size);
		if (size > 0 && S_ISDIR(inode->i_mode)) {
			pr_err("fill_file_size non-zero size for directory\n");
			size = 0;
		}
		i_size_write(inode, size);
		inode->i_blocks = calc_inode_blocks(size);
		ci->i_reported_size = size;
		if (truncate_seq != ci->i_truncate_seq) {
			dout("truncate_seq %u -> %u\n",
			     ci->i_truncate_seq, truncate_seq);
			ci->i_truncate_seq = truncate_seq;

			/* the MDS should have revoked these caps */
			WARN_ON_ONCE(issued & (CEPH_CAP_FILE_EXCL |
					       CEPH_CAP_FILE_RD |
					       CEPH_CAP_FILE_WR |
					       CEPH_CAP_FILE_LAZYIO));
			/*
			 * If we hold relevant caps, or in the case where we're
			 * not the only client referencing this file and we
			 * don't hold those caps, then we need to check whether
			 * the file is either opened or mmaped
			 */
			if ((issued & (CEPH_CAP_FILE_CACHE|
				       CEPH_CAP_FILE_BUFFER)) ||
			    mapping_mapped(inode->i_mapping) ||
			    __ceph_is_file_opened(ci)) {
				ci->i_truncate_pending++;
				queue_trunc = 1;
			}
		}
	}
	if (ceph_seq_cmp(truncate_seq, ci->i_truncate_seq) >= 0 &&
	    ci->i_truncate_size != truncate_size) {
		dout("truncate_size %lld -> %llu\n", ci->i_truncate_size,
		     truncate_size);
		ci->i_truncate_size = truncate_size;
	}

	if (queue_trunc)
		ceph_fscache_invalidate(inode);

	return queue_trunc;
}

void ceph_fill_file_time(struct inode *inode, int issued,
			 u64 time_warp_seq, struct timespec64 *ctime,
			 struct timespec64 *mtime, struct timespec64 *atime)
{
	struct ceph_inode_info *ci = ceph_inode(inode);
	int warn = 0;

	if (issued & (CEPH_CAP_FILE_EXCL|
		      CEPH_CAP_FILE_WR|
		      CEPH_CAP_FILE_BUFFER|
		      CEPH_CAP_AUTH_EXCL|
		      CEPH_CAP_XATTR_EXCL)) {
		if (ci->i_version == 0 ||
		    timespec64_compare(ctime, &inode->i_ctime) > 0) {
			dout("ctime %lld.%09ld -> %lld.%09ld inc w/ cap\n",
			     inode->i_ctime.tv_sec, inode->i_ctime.tv_nsec,
			     ctime->tv_sec, ctime->tv_nsec);
			inode->i_ctime = *ctime;
		}
		if (ci->i_version == 0 ||
		    ceph_seq_cmp(time_warp_seq, ci->i_time_warp_seq) > 0) {
			/* the MDS did a utimes() */
			dout("mtime %lld.%09ld -> %lld.%09ld "
			     "tw %d -> %d\n",
			     inode->i_mtime.tv_sec, inode->i_mtime.tv_nsec,
			     mtime->tv_sec, mtime->tv_nsec,
			     ci->i_time_warp_seq, (int)time_warp_seq);

			inode->i_mtime = *mtime;
			inode->i_atime = *atime;
			ci->i_time_warp_seq = time_warp_seq;
		} else if (time_warp_seq == ci->i_time_warp_seq) {
			/* nobody did utimes(); take the max */
			if (timespec64_compare(mtime, &inode->i_mtime) > 0) {
				dout("mtime %lld.%09ld -> %lld.%09ld inc\n",
				     inode->i_mtime.tv_sec,
				     inode->i_mtime.tv_nsec,
				     mtime->tv_sec, mtime->tv_nsec);
				inode->i_mtime = *mtime;
			}
			if (timespec64_compare(atime, &inode->i_atime) > 0) {
				dout("atime %lld.%09ld -> %lld.%09ld inc\n",
				     inode->i_atime.tv_sec,
				     inode->i_atime.tv_nsec,
				     atime->tv_sec, atime->tv_nsec);
				inode->i_atime = *atime;
			}
		} else if (issued & CEPH_CAP_FILE_EXCL) {
			/* we did a utimes(); ignore mds values */
		} else {
			warn = 1;
		}
	} else {
		/* we have no write|excl caps; whatever the MDS says is true */
		if (ceph_seq_cmp(time_warp_seq, ci->i_time_warp_seq) >= 0) {
			inode->i_ctime = *ctime;
			inode->i_mtime = *mtime;
			inode->i_atime = *atime;
			ci->i_time_warp_seq = time_warp_seq;
		} else {
			warn = 1;
		}
	}
	if (warn) /* time_warp_seq shouldn't go backwards */
		dout("%p mds time_warp_seq %llu < %u\n",
		     inode, time_warp_seq, ci->i_time_warp_seq);
}

/*
 * Populate an inode based on info from mds.  May be called on new or
 * existing inodes.
 */
<<<<<<< HEAD
static int fill_inode(struct inode *inode, struct page *locked_page,
		      struct ceph_mds_reply_info_in *iinfo,
		      struct ceph_mds_reply_dirfrag *dirinfo,
		      struct ceph_mds_session *session, int cap_fmode,
		      struct ceph_cap_reservation *caps_reservation)
=======
int ceph_fill_inode(struct inode *inode, struct page *locked_page,
		    struct ceph_mds_reply_info_in *iinfo,
		    struct ceph_mds_reply_dirfrag *dirinfo,
		    struct ceph_mds_session *session, int cap_fmode,
		    struct ceph_cap_reservation *caps_reservation)
>>>>>>> 04d5ce62
{
	struct ceph_mds_client *mdsc = ceph_inode_to_client(inode)->mdsc;
	struct ceph_mds_reply_inode *info = iinfo->in;
	struct ceph_inode_info *ci = ceph_inode(inode);
	int issued, new_issued, info_caps;
	struct timespec64 mtime, atime, ctime;
	struct ceph_buffer *xattr_blob = NULL;
	struct ceph_buffer *old_blob = NULL;
	struct ceph_string *pool_ns = NULL;
	struct ceph_cap *new_cap = NULL;
	int err = 0;
	bool wake = false;
	bool queue_trunc = false;
	bool new_version = false;
	bool fill_inline = false;

	dout("%s %p ino %llx.%llx v %llu had %llu\n", __func__,
	     inode, ceph_vinop(inode), le64_to_cpu(info->version),
	     ci->i_version);

	info_caps = le32_to_cpu(info->cap.caps);

	/* prealloc new cap struct */
	if (info_caps && ceph_snap(inode) == CEPH_NOSNAP) {
		new_cap = ceph_get_cap(mdsc, caps_reservation);
		if (!new_cap)
			return -ENOMEM;
	}

	/*
	 * prealloc xattr data, if it looks like we'll need it.  only
	 * if len > 4 (meaning there are actually xattrs; the first 4
	 * bytes are the xattr count).
	 */
	if (iinfo->xattr_len > 4) {
		xattr_blob = ceph_buffer_new(iinfo->xattr_len, GFP_NOFS);
		if (!xattr_blob)
			pr_err("%s ENOMEM xattr blob %d bytes\n", __func__,
			       iinfo->xattr_len);
	}

	if (iinfo->pool_ns_len > 0)
		pool_ns = ceph_find_or_create_string(iinfo->pool_ns_data,
						     iinfo->pool_ns_len);

	if (ceph_snap(inode) != CEPH_NOSNAP && !ci->i_snapid_map)
		ci->i_snapid_map = ceph_get_snapid_map(mdsc, ceph_snap(inode));

	spin_lock(&ci->i_ceph_lock);

	/*
	 * provided version will be odd if inode value is projected,
	 * even if stable.  skip the update if we have newer stable
	 * info (ours>=theirs, e.g. due to racing mds replies), unless
	 * we are getting projected (unstable) info (in which case the
	 * version is odd, and we want ours>theirs).
	 *   us   them
	 *   2    2     skip
	 *   3    2     skip
	 *   3    3     update
	 */
	if (ci->i_version == 0 ||
	    ((info->cap.flags & CEPH_CAP_FLAG_AUTH) &&
	     le64_to_cpu(info->version) > (ci->i_version & ~1)))
		new_version = true;

	/* Update change_attribute */
	inode_set_max_iversion_raw(inode, iinfo->change_attr);

	__ceph_caps_issued(ci, &issued);
	issued |= __ceph_caps_dirty(ci);
	new_issued = ~issued & info_caps;

	/* update inode */
	inode->i_rdev = le32_to_cpu(info->rdev);
	/* directories have fl_stripe_unit set to zero */
	if (le32_to_cpu(info->layout.fl_stripe_unit))
		inode->i_blkbits =
			fls(le32_to_cpu(info->layout.fl_stripe_unit)) - 1;
	else
		inode->i_blkbits = CEPH_BLOCK_SHIFT;

	__ceph_update_quota(ci, iinfo->max_bytes, iinfo->max_files);

	if ((new_version || (new_issued & CEPH_CAP_AUTH_SHARED)) &&
	    (issued & CEPH_CAP_AUTH_EXCL) == 0) {
		inode->i_mode = le32_to_cpu(info->mode);
		inode->i_uid = make_kuid(&init_user_ns, le32_to_cpu(info->uid));
		inode->i_gid = make_kgid(&init_user_ns, le32_to_cpu(info->gid));
		dout("%p mode 0%o uid.gid %d.%d\n", inode, inode->i_mode,
		     from_kuid(&init_user_ns, inode->i_uid),
		     from_kgid(&init_user_ns, inode->i_gid));
		ceph_decode_timespec64(&ci->i_btime, &iinfo->btime);
		ceph_decode_timespec64(&ci->i_snap_btime, &iinfo->snap_btime);
	}

	if ((new_version || (new_issued & CEPH_CAP_LINK_SHARED)) &&
	    (issued & CEPH_CAP_LINK_EXCL) == 0)
		set_nlink(inode, le32_to_cpu(info->nlink));

	if (new_version || (new_issued & CEPH_CAP_ANY_RD)) {
		/* be careful with mtime, atime, size */
		ceph_decode_timespec64(&atime, &info->atime);
		ceph_decode_timespec64(&mtime, &info->mtime);
		ceph_decode_timespec64(&ctime, &info->ctime);
		ceph_fill_file_time(inode, issued,
				le32_to_cpu(info->time_warp_seq),
				&ctime, &mtime, &atime);
	}

	if (new_version || (info_caps & CEPH_CAP_FILE_SHARED)) {
		ci->i_files = le64_to_cpu(info->files);
		ci->i_subdirs = le64_to_cpu(info->subdirs);
	}

	if (new_version ||
	    (new_issued & (CEPH_CAP_ANY_FILE_RD | CEPH_CAP_ANY_FILE_WR))) {
		s64 old_pool = ci->i_layout.pool_id;
		struct ceph_string *old_ns;

		ceph_file_layout_from_legacy(&ci->i_layout, &info->layout);
		old_ns = rcu_dereference_protected(ci->i_layout.pool_ns,
					lockdep_is_held(&ci->i_ceph_lock));
		rcu_assign_pointer(ci->i_layout.pool_ns, pool_ns);

		if (ci->i_layout.pool_id != old_pool || pool_ns != old_ns)
			ci->i_ceph_flags &= ~CEPH_I_POOL_PERM;

		pool_ns = old_ns;

		queue_trunc = ceph_fill_file_size(inode, issued,
					le32_to_cpu(info->truncate_seq),
					le64_to_cpu(info->truncate_size),
					le64_to_cpu(info->size));
		/* only update max_size on auth cap */
		if ((info->cap.flags & CEPH_CAP_FLAG_AUTH) &&
		    ci->i_max_size != le64_to_cpu(info->max_size)) {
			dout("max_size %lld -> %llu\n", ci->i_max_size,
					le64_to_cpu(info->max_size));
			ci->i_max_size = le64_to_cpu(info->max_size);
		}
	}

	/* layout and rstat are not tracked by capability, update them if
	 * the inode info is from auth mds */
	if (new_version || (info->cap.flags & CEPH_CAP_FLAG_AUTH)) {
		if (S_ISDIR(inode->i_mode)) {
			ci->i_dir_layout = iinfo->dir_layout;
			ci->i_rbytes = le64_to_cpu(info->rbytes);
			ci->i_rfiles = le64_to_cpu(info->rfiles);
			ci->i_rsubdirs = le64_to_cpu(info->rsubdirs);
			ci->i_dir_pin = iinfo->dir_pin;
			ceph_decode_timespec64(&ci->i_rctime, &info->rctime);
		}
	}

	/* xattrs */
	/* note that if i_xattrs.len <= 4, i_xattrs.data will still be NULL. */
	if ((ci->i_xattrs.version == 0 || !(issued & CEPH_CAP_XATTR_EXCL))  &&
	    le64_to_cpu(info->xattr_version) > ci->i_xattrs.version) {
		if (ci->i_xattrs.blob)
			old_blob = ci->i_xattrs.blob;
		ci->i_xattrs.blob = xattr_blob;
		if (xattr_blob)
			memcpy(ci->i_xattrs.blob->vec.iov_base,
			       iinfo->xattr_data, iinfo->xattr_len);
		ci->i_xattrs.version = le64_to_cpu(info->xattr_version);
		ceph_forget_all_cached_acls(inode);
		ceph_security_invalidate_secctx(inode);
		xattr_blob = NULL;
	}

	/* finally update i_version */
	if (le64_to_cpu(info->version) > ci->i_version)
		ci->i_version = le64_to_cpu(info->version);

	inode->i_mapping->a_ops = &ceph_aops;

	switch (inode->i_mode & S_IFMT) {
	case S_IFIFO:
	case S_IFBLK:
	case S_IFCHR:
	case S_IFSOCK:
		inode->i_blkbits = PAGE_SHIFT;
		init_special_inode(inode, inode->i_mode, inode->i_rdev);
		inode->i_op = &ceph_file_iops;
		break;
	case S_IFREG:
		inode->i_op = &ceph_file_iops;
		inode->i_fop = &ceph_file_fops;
		break;
	case S_IFLNK:
		inode->i_op = &ceph_symlink_iops;
		if (!ci->i_symlink) {
			u32 symlen = iinfo->symlink_len;
			char *sym;

			spin_unlock(&ci->i_ceph_lock);

			if (symlen != i_size_read(inode)) {
				pr_err("%s %llx.%llx BAD symlink "
					"size %lld\n", __func__,
					ceph_vinop(inode),
					i_size_read(inode));
				i_size_write(inode, symlen);
				inode->i_blocks = calc_inode_blocks(symlen);
			}

			err = -ENOMEM;
			sym = kstrndup(iinfo->symlink, symlen, GFP_NOFS);
			if (!sym)
				goto out;

			spin_lock(&ci->i_ceph_lock);
			if (!ci->i_symlink)
				ci->i_symlink = sym;
			else
				kfree(sym); /* lost a race */
		}
		inode->i_link = ci->i_symlink;
		break;
	case S_IFDIR:
		inode->i_op = &ceph_dir_iops;
		inode->i_fop = &ceph_dir_fops;
		break;
	default:
		pr_err("%s %llx.%llx BAD mode 0%o\n", __func__,
		       ceph_vinop(inode), inode->i_mode);
	}

	/* were we issued a capability? */
	if (info_caps) {
		if (ceph_snap(inode) == CEPH_NOSNAP) {
			ceph_add_cap(inode, session,
				     le64_to_cpu(info->cap.cap_id),
				     info_caps,
				     le32_to_cpu(info->cap.wanted),
				     le32_to_cpu(info->cap.seq),
				     le32_to_cpu(info->cap.mseq),
				     le64_to_cpu(info->cap.realm),
				     info->cap.flags, &new_cap);

			/* set dir completion flag? */
			if (S_ISDIR(inode->i_mode) &&
			    ci->i_files == 0 && ci->i_subdirs == 0 &&
			    (info_caps & CEPH_CAP_FILE_SHARED) &&
			    (issued & CEPH_CAP_FILE_EXCL) == 0 &&
			    !__ceph_dir_is_complete(ci)) {
				dout(" marking %p complete (empty)\n", inode);
				i_size_write(inode, 0);
				__ceph_dir_set_complete(ci,
					atomic64_read(&ci->i_release_count),
					atomic64_read(&ci->i_ordered_count));
			}

			wake = true;
		} else {
			dout(" %p got snap_caps %s\n", inode,
			     ceph_cap_string(info_caps));
			ci->i_snap_caps |= info_caps;
		}
	}

	if (iinfo->inline_version > 0 &&
	    iinfo->inline_version >= ci->i_inline_version) {
		int cache_caps = CEPH_CAP_FILE_CACHE | CEPH_CAP_FILE_LAZYIO;
		ci->i_inline_version = iinfo->inline_version;
		if (ci->i_inline_version != CEPH_INLINE_NONE &&
		    (locked_page || (info_caps & cache_caps)))
			fill_inline = true;
	}

	if (cap_fmode >= 0) {
		if (!info_caps)
			pr_warn("mds issued no caps on %llx.%llx\n",
				ceph_vinop(inode));
		__ceph_touch_fmode(ci, mdsc, cap_fmode);
	}

	spin_unlock(&ci->i_ceph_lock);

	if (fill_inline)
		ceph_fill_inline_data(inode, locked_page,
				      iinfo->inline_data, iinfo->inline_len);

	if (wake)
		wake_up_all(&ci->i_cap_wq);

	/* queue truncate if we saw i_size decrease */
	if (queue_trunc)
		ceph_queue_vmtruncate(inode);

	/* populate frag tree */
	if (S_ISDIR(inode->i_mode))
		ceph_fill_fragtree(inode, &info->fragtree, dirinfo);

	/* update delegation info? */
	if (dirinfo)
		ceph_fill_dirfrag(inode, dirinfo);

	err = 0;
out:
	if (new_cap)
		ceph_put_cap(mdsc, new_cap);
	ceph_buffer_put(old_blob);
	ceph_buffer_put(xattr_blob);
	ceph_put_string(pool_ns);
	return err;
}

/*
 * caller should hold session s_mutex and dentry->d_lock.
 */
static void __update_dentry_lease(struct inode *dir, struct dentry *dentry,
				  struct ceph_mds_reply_lease *lease,
				  struct ceph_mds_session *session,
				  unsigned long from_time,
				  struct ceph_mds_session **old_lease_session)
{
	struct ceph_dentry_info *di = ceph_dentry(dentry);
	unsigned mask = le16_to_cpu(lease->mask);
	long unsigned duration = le32_to_cpu(lease->duration_ms);
	long unsigned ttl = from_time + (duration * HZ) / 1000;
	long unsigned half_ttl = from_time + (duration * HZ / 2) / 1000;

	dout("update_dentry_lease %p duration %lu ms ttl %lu\n",
	     dentry, duration, ttl);

	/* only track leases on regular dentries */
	if (ceph_snap(dir) != CEPH_NOSNAP)
		return;

	if (mask & CEPH_LEASE_PRIMARY_LINK)
		di->flags |= CEPH_DENTRY_PRIMARY_LINK;
	else
		di->flags &= ~CEPH_DENTRY_PRIMARY_LINK;

	di->lease_shared_gen = atomic_read(&ceph_inode(dir)->i_shared_gen);
	if (!(mask & CEPH_LEASE_VALID)) {
		__ceph_dentry_dir_lease_touch(di);
		return;
	}

	if (di->lease_gen == session->s_cap_gen &&
	    time_before(ttl, di->time))
		return;  /* we already have a newer lease. */

	if (di->lease_session && di->lease_session != session) {
		*old_lease_session = di->lease_session;
		di->lease_session = NULL;
	}

	if (!di->lease_session)
		di->lease_session = ceph_get_mds_session(session);
	di->lease_gen = session->s_cap_gen;
	di->lease_seq = le32_to_cpu(lease->seq);
	di->lease_renew_after = half_ttl;
	di->lease_renew_from = 0;
	di->time = ttl;

	__ceph_dentry_lease_touch(di);
}

static inline void update_dentry_lease(struct inode *dir, struct dentry *dentry,
					struct ceph_mds_reply_lease *lease,
					struct ceph_mds_session *session,
					unsigned long from_time)
{
	struct ceph_mds_session *old_lease_session = NULL;
	spin_lock(&dentry->d_lock);
	__update_dentry_lease(dir, dentry, lease, session, from_time,
			      &old_lease_session);
	spin_unlock(&dentry->d_lock);
	if (old_lease_session)
		ceph_put_mds_session(old_lease_session);
}

/*
 * update dentry lease without having parent inode locked
 */
static void update_dentry_lease_careful(struct dentry *dentry,
					struct ceph_mds_reply_lease *lease,
					struct ceph_mds_session *session,
					unsigned long from_time,
					char *dname, u32 dname_len,
					struct ceph_vino *pdvino,
					struct ceph_vino *ptvino)

{
	struct inode *dir;
	struct ceph_mds_session *old_lease_session = NULL;

	spin_lock(&dentry->d_lock);
	/* make sure dentry's name matches target */
	if (dentry->d_name.len != dname_len ||
	    memcmp(dentry->d_name.name, dname, dname_len))
		goto out_unlock;

	dir = d_inode(dentry->d_parent);
	/* make sure parent matches dvino */
	if (!ceph_ino_compare(dir, pdvino))
		goto out_unlock;

	/* make sure dentry's inode matches target. NULL ptvino means that
	 * we expect a negative dentry */
	if (ptvino) {
		if (d_really_is_negative(dentry))
			goto out_unlock;
		if (!ceph_ino_compare(d_inode(dentry), ptvino))
			goto out_unlock;
	} else {
		if (d_really_is_positive(dentry))
			goto out_unlock;
	}

	__update_dentry_lease(dir, dentry, lease, session,
			      from_time, &old_lease_session);
out_unlock:
	spin_unlock(&dentry->d_lock);
	if (old_lease_session)
		ceph_put_mds_session(old_lease_session);
}

/*
 * splice a dentry to an inode.
 * caller must hold directory i_mutex for this to be safe.
 */
static int splice_dentry(struct dentry **pdn, struct inode *in)
{
	struct dentry *dn = *pdn;
	struct dentry *realdn;

	BUG_ON(d_inode(dn));

	if (S_ISDIR(in->i_mode)) {
		/* If inode is directory, d_splice_alias() below will remove
		 * 'realdn' from its origin parent. We need to ensure that
		 * origin parent's readdir cache will not reference 'realdn'
		 */
		realdn = d_find_any_alias(in);
		if (realdn) {
			struct ceph_dentry_info *di = ceph_dentry(realdn);
			spin_lock(&realdn->d_lock);

			realdn->d_op->d_prune(realdn);

			di->time = jiffies;
			di->lease_shared_gen = 0;
			di->offset = 0;

			spin_unlock(&realdn->d_lock);
			dput(realdn);
		}
	}

	/* dn must be unhashed */
	if (!d_unhashed(dn))
		d_drop(dn);
	realdn = d_splice_alias(in, dn);
	if (IS_ERR(realdn)) {
		pr_err("splice_dentry error %ld %p inode %p ino %llx.%llx\n",
		       PTR_ERR(realdn), dn, in, ceph_vinop(in));
		return PTR_ERR(realdn);
	}

	if (realdn) {
		dout("dn %p (%d) spliced with %p (%d) "
		     "inode %p ino %llx.%llx\n",
		     dn, d_count(dn),
		     realdn, d_count(realdn),
		     d_inode(realdn), ceph_vinop(d_inode(realdn)));
		dput(dn);
		*pdn = realdn;
	} else {
		BUG_ON(!ceph_dentry(dn));
		dout("dn %p attached to %p ino %llx.%llx\n",
		     dn, d_inode(dn), ceph_vinop(d_inode(dn)));
	}
	return 0;
}

/*
 * Incorporate results into the local cache.  This is either just
 * one inode, or a directory, dentry, and possibly linked-to inode (e.g.,
 * after a lookup).
 *
 * A reply may contain
 *         a directory inode along with a dentry.
 *  and/or a target inode
 *
 * Called with snap_rwsem (read).
 */
int ceph_fill_trace(struct super_block *sb, struct ceph_mds_request *req)
{
	struct ceph_mds_session *session = req->r_session;
	struct ceph_mds_reply_info_parsed *rinfo = &req->r_reply_info;
	struct inode *in = NULL;
	struct ceph_vino tvino, dvino;
	struct ceph_fs_client *fsc = ceph_sb_to_client(sb);
	int err = 0;

	dout("fill_trace %p is_dentry %d is_target %d\n", req,
	     rinfo->head->is_dentry, rinfo->head->is_target);

	if (!rinfo->head->is_target && !rinfo->head->is_dentry) {
		dout("fill_trace reply is empty!\n");
		if (rinfo->head->result == 0 && req->r_parent)
			ceph_invalidate_dir_request(req);
		return 0;
	}

	if (rinfo->head->is_dentry) {
		struct inode *dir = req->r_parent;

		if (dir) {
<<<<<<< HEAD
			err = fill_inode(dir, NULL,
					 &rinfo->diri, rinfo->dirfrag,
					 session, -1,
					 &req->r_caps_reservation);
=======
			err = ceph_fill_inode(dir, NULL, &rinfo->diri,
					      rinfo->dirfrag, session, -1,
					      &req->r_caps_reservation);
>>>>>>> 04d5ce62
			if (err < 0)
				goto done;
		} else {
			WARN_ON_ONCE(1);
		}

		if (dir && req->r_op == CEPH_MDS_OP_LOOKUPNAME &&
		    test_bit(CEPH_MDS_R_PARENT_LOCKED, &req->r_req_flags) &&
		    !test_bit(CEPH_MDS_R_ABORTED, &req->r_req_flags)) {
			struct qstr dname;
			struct dentry *dn, *parent;

			BUG_ON(!rinfo->head->is_target);
			BUG_ON(req->r_dentry);

			parent = d_find_any_alias(dir);
			BUG_ON(!parent);

			dname.name = rinfo->dname;
			dname.len = rinfo->dname_len;
			dname.hash = full_name_hash(parent, dname.name, dname.len);
			tvino.ino = le64_to_cpu(rinfo->targeti.in->ino);
			tvino.snap = le64_to_cpu(rinfo->targeti.in->snapid);
retry_lookup:
			dn = d_lookup(parent, &dname);
			dout("d_lookup on parent=%p name=%.*s got %p\n",
			     parent, dname.len, dname.name, dn);

			if (!dn) {
				dn = d_alloc(parent, &dname);
				dout("d_alloc %p '%.*s' = %p\n", parent,
				     dname.len, dname.name, dn);
				if (!dn) {
					dput(parent);
					err = -ENOMEM;
					goto done;
				}
				err = 0;
			} else if (d_really_is_positive(dn) &&
				   (ceph_ino(d_inode(dn)) != tvino.ino ||
				    ceph_snap(d_inode(dn)) != tvino.snap)) {
				dout(" dn %p points to wrong inode %p\n",
				     dn, d_inode(dn));
				ceph_dir_clear_ordered(dir);
				d_delete(dn);
				dput(dn);
				goto retry_lookup;
			}

			req->r_dentry = dn;
			dput(parent);
		}
	}

	if (rinfo->head->is_target) {
		tvino.ino = le64_to_cpu(rinfo->targeti.in->ino);
		tvino.snap = le64_to_cpu(rinfo->targeti.in->snapid);

		in = ceph_get_inode(sb, tvino);
		if (IS_ERR(in)) {
			err = PTR_ERR(in);
			goto done;
		}

<<<<<<< HEAD
		err = fill_inode(in, req->r_locked_page, &rinfo->targeti, NULL,
				session,
				(!test_bit(CEPH_MDS_R_ABORTED, &req->r_req_flags) &&
=======
		err = ceph_fill_inode(in, req->r_locked_page, &rinfo->targeti,
				NULL, session,
				(!test_bit(CEPH_MDS_R_ABORTED, &req->r_req_flags) &&
				 !test_bit(CEPH_MDS_R_ASYNC, &req->r_req_flags) &&
>>>>>>> 04d5ce62
				 rinfo->head->result == 0) ?  req->r_fmode : -1,
				&req->r_caps_reservation);
		if (err < 0) {
			pr_err("ceph_fill_inode badness %p %llx.%llx\n",
				in, ceph_vinop(in));
			if (in->i_state & I_NEW)
				discard_new_inode(in);
			goto done;
		}
		req->r_target_inode = in;
		if (in->i_state & I_NEW)
			unlock_new_inode(in);
	}

	/*
	 * ignore null lease/binding on snapdir ENOENT, or else we
	 * will have trouble splicing in the virtual snapdir later
	 */
	if (rinfo->head->is_dentry &&
            !test_bit(CEPH_MDS_R_ABORTED, &req->r_req_flags) &&
	    test_bit(CEPH_MDS_R_PARENT_LOCKED, &req->r_req_flags) &&
	    (rinfo->head->is_target || strncmp(req->r_dentry->d_name.name,
					       fsc->mount_options->snapdir_name,
					       req->r_dentry->d_name.len))) {
		/*
		 * lookup link rename   : null -> possibly existing inode
		 * mknod symlink mkdir  : null -> new inode
		 * unlink               : linked -> null
		 */
		struct inode *dir = req->r_parent;
		struct dentry *dn = req->r_dentry;
		bool have_dir_cap, have_lease;

		BUG_ON(!dn);
		BUG_ON(!dir);
		BUG_ON(d_inode(dn->d_parent) != dir);

		dvino.ino = le64_to_cpu(rinfo->diri.in->ino);
		dvino.snap = le64_to_cpu(rinfo->diri.in->snapid);

		BUG_ON(ceph_ino(dir) != dvino.ino);
		BUG_ON(ceph_snap(dir) != dvino.snap);

		/* do we have a lease on the whole dir? */
		have_dir_cap =
			(le32_to_cpu(rinfo->diri.in->cap.caps) &
			 CEPH_CAP_FILE_SHARED);

		/* do we have a dn lease? */
		have_lease = have_dir_cap ||
			le32_to_cpu(rinfo->dlease->duration_ms);
		if (!have_lease)
			dout("fill_trace  no dentry lease or dir cap\n");

		/* rename? */
		if (req->r_old_dentry && req->r_op == CEPH_MDS_OP_RENAME) {
			struct inode *olddir = req->r_old_dentry_dir;
			BUG_ON(!olddir);

			dout(" src %p '%pd' dst %p '%pd'\n",
			     req->r_old_dentry,
			     req->r_old_dentry,
			     dn, dn);
			dout("fill_trace doing d_move %p -> %p\n",
			     req->r_old_dentry, dn);

			/* d_move screws up sibling dentries' offsets */
			ceph_dir_clear_ordered(dir);
			ceph_dir_clear_ordered(olddir);

			d_move(req->r_old_dentry, dn);
			dout(" src %p '%pd' dst %p '%pd'\n",
			     req->r_old_dentry,
			     req->r_old_dentry,
			     dn, dn);

			/* ensure target dentry is invalidated, despite
			   rehashing bug in vfs_rename_dir */
			ceph_invalidate_dentry_lease(dn);

			dout("dn %p gets new offset %lld\n", req->r_old_dentry,
			     ceph_dentry(req->r_old_dentry)->offset);

			/* swap r_dentry and r_old_dentry in case that
			 * splice_dentry() gets called later. This is safe
			 * because no other place will use them */
			req->r_dentry = req->r_old_dentry;
			req->r_old_dentry = dn;
			dn = req->r_dentry;
		}

		/* null dentry? */
		if (!rinfo->head->is_target) {
			dout("fill_trace null dentry\n");
			if (d_really_is_positive(dn)) {
				dout("d_delete %p\n", dn);
				ceph_dir_clear_ordered(dir);
				d_delete(dn);
			} else if (have_lease) {
				if (d_unhashed(dn))
					d_add(dn, NULL);
				update_dentry_lease(dir, dn,
						    rinfo->dlease, session,
						    req->r_request_started);
			}
			goto done;
		}

		/* attach proper inode */
		if (d_really_is_negative(dn)) {
			ceph_dir_clear_ordered(dir);
			ihold(in);
			err = splice_dentry(&req->r_dentry, in);
			if (err < 0)
				goto done;
			dn = req->r_dentry;  /* may have spliced */
		} else if (d_really_is_positive(dn) && d_inode(dn) != in) {
			dout(" %p links to %p %llx.%llx, not %llx.%llx\n",
			     dn, d_inode(dn), ceph_vinop(d_inode(dn)),
			     ceph_vinop(in));
			d_invalidate(dn);
			have_lease = false;
		}

		if (have_lease) {
			update_dentry_lease(dir, dn,
					    rinfo->dlease, session,
					    req->r_request_started);
		}
		dout(" final dn %p\n", dn);
	} else if ((req->r_op == CEPH_MDS_OP_LOOKUPSNAP ||
		    req->r_op == CEPH_MDS_OP_MKSNAP) &&
	           test_bit(CEPH_MDS_R_PARENT_LOCKED, &req->r_req_flags) &&
		   !test_bit(CEPH_MDS_R_ABORTED, &req->r_req_flags)) {
		struct inode *dir = req->r_parent;

		/* fill out a snapdir LOOKUPSNAP dentry */
		BUG_ON(!dir);
		BUG_ON(ceph_snap(dir) != CEPH_SNAPDIR);
		BUG_ON(!req->r_dentry);
		dout(" linking snapped dir %p to dn %p\n", in, req->r_dentry);
		ceph_dir_clear_ordered(dir);
		ihold(in);
		err = splice_dentry(&req->r_dentry, in);
		if (err < 0)
			goto done;
	} else if (rinfo->head->is_dentry && req->r_dentry) {
		/* parent inode is not locked, be carefull */
		struct ceph_vino *ptvino = NULL;
		dvino.ino = le64_to_cpu(rinfo->diri.in->ino);
		dvino.snap = le64_to_cpu(rinfo->diri.in->snapid);
		if (rinfo->head->is_target) {
			tvino.ino = le64_to_cpu(rinfo->targeti.in->ino);
			tvino.snap = le64_to_cpu(rinfo->targeti.in->snapid);
			ptvino = &tvino;
		}
		update_dentry_lease_careful(req->r_dentry, rinfo->dlease,
					    session, req->r_request_started,
					    rinfo->dname, rinfo->dname_len,
					    &dvino, ptvino);
	}
done:
	dout("fill_trace done err=%d\n", err);
	return err;
}

/*
 * Prepopulate our cache with readdir results, leases, etc.
 */
static int readdir_prepopulate_inodes_only(struct ceph_mds_request *req,
					   struct ceph_mds_session *session)
{
	struct ceph_mds_reply_info_parsed *rinfo = &req->r_reply_info;
	int i, err = 0;

	for (i = 0; i < rinfo->dir_nr; i++) {
		struct ceph_mds_reply_dir_entry *rde = rinfo->dir_entries + i;
		struct ceph_vino vino;
		struct inode *in;
		int rc;

		vino.ino = le64_to_cpu(rde->inode.in->ino);
		vino.snap = le64_to_cpu(rde->inode.in->snapid);

		in = ceph_get_inode(req->r_dentry->d_sb, vino);
		if (IS_ERR(in)) {
			err = PTR_ERR(in);
			dout("new_inode badness got %d\n", err);
			continue;
		}
<<<<<<< HEAD
		rc = fill_inode(in, NULL, &rde->inode, NULL, session,
				-1, &req->r_caps_reservation);
=======
		rc = ceph_fill_inode(in, NULL, &rde->inode, NULL, session,
				     -1, &req->r_caps_reservation);
>>>>>>> 04d5ce62
		if (rc < 0) {
			pr_err("ceph_fill_inode badness on %p got %d\n",
			       in, rc);
			err = rc;
			if (in->i_state & I_NEW) {
				ihold(in);
				discard_new_inode(in);
			}
		} else if (in->i_state & I_NEW) {
			unlock_new_inode(in);
		}

		/* avoid calling iput_final() in mds dispatch threads */
		ceph_async_iput(in);
	}

	return err;
}

void ceph_readdir_cache_release(struct ceph_readdir_cache_control *ctl)
{
	if (ctl->page) {
		kunmap(ctl->page);
		put_page(ctl->page);
		ctl->page = NULL;
	}
}

static int fill_readdir_cache(struct inode *dir, struct dentry *dn,
			      struct ceph_readdir_cache_control *ctl,
			      struct ceph_mds_request *req)
{
	struct ceph_inode_info *ci = ceph_inode(dir);
	unsigned nsize = PAGE_SIZE / sizeof(struct dentry*);
	unsigned idx = ctl->index % nsize;
	pgoff_t pgoff = ctl->index / nsize;

	if (!ctl->page || pgoff != page_index(ctl->page)) {
		ceph_readdir_cache_release(ctl);
		if (idx == 0)
			ctl->page = grab_cache_page(&dir->i_data, pgoff);
		else
			ctl->page = find_lock_page(&dir->i_data, pgoff);
		if (!ctl->page) {
			ctl->index = -1;
			return idx == 0 ? -ENOMEM : 0;
		}
		/* reading/filling the cache are serialized by
		 * i_mutex, no need to use page lock */
		unlock_page(ctl->page);
		ctl->dentries = kmap(ctl->page);
		if (idx == 0)
			memset(ctl->dentries, 0, PAGE_SIZE);
	}

	if (req->r_dir_release_cnt == atomic64_read(&ci->i_release_count) &&
	    req->r_dir_ordered_cnt == atomic64_read(&ci->i_ordered_count)) {
		dout("readdir cache dn %p idx %d\n", dn, ctl->index);
		ctl->dentries[idx] = dn;
		ctl->index++;
	} else {
		dout("disable readdir cache\n");
		ctl->index = -1;
	}
	return 0;
}

int ceph_readdir_prepopulate(struct ceph_mds_request *req,
			     struct ceph_mds_session *session)
{
	struct dentry *parent = req->r_dentry;
	struct ceph_inode_info *ci = ceph_inode(d_inode(parent));
	struct ceph_mds_reply_info_parsed *rinfo = &req->r_reply_info;
	struct qstr dname;
	struct dentry *dn;
	struct inode *in;
	int err = 0, skipped = 0, ret, i;
	struct ceph_mds_request_head *rhead = req->r_request->front.iov_base;
	u32 frag = le32_to_cpu(rhead->args.readdir.frag);
	u32 last_hash = 0;
	u32 fpos_offset;
	struct ceph_readdir_cache_control cache_ctl = {};

	if (test_bit(CEPH_MDS_R_ABORTED, &req->r_req_flags))
		return readdir_prepopulate_inodes_only(req, session);

	if (rinfo->hash_order) {
		if (req->r_path2) {
			last_hash = ceph_str_hash(ci->i_dir_layout.dl_dir_hash,
						  req->r_path2,
						  strlen(req->r_path2));
			last_hash = ceph_frag_value(last_hash);
		} else if (rinfo->offset_hash) {
			/* mds understands offset_hash */
			WARN_ON_ONCE(req->r_readdir_offset != 2);
			last_hash = le32_to_cpu(rhead->args.readdir.offset_hash);
		}
	}

	if (rinfo->dir_dir &&
	    le32_to_cpu(rinfo->dir_dir->frag) != frag) {
		dout("readdir_prepopulate got new frag %x -> %x\n",
		     frag, le32_to_cpu(rinfo->dir_dir->frag));
		frag = le32_to_cpu(rinfo->dir_dir->frag);
		if (!rinfo->hash_order)
			req->r_readdir_offset = 2;
	}

	if (le32_to_cpu(rinfo->head->op) == CEPH_MDS_OP_LSSNAP) {
		dout("readdir_prepopulate %d items under SNAPDIR dn %p\n",
		     rinfo->dir_nr, parent);
	} else {
		dout("readdir_prepopulate %d items under dn %p\n",
		     rinfo->dir_nr, parent);
		if (rinfo->dir_dir)
			ceph_fill_dirfrag(d_inode(parent), rinfo->dir_dir);

		if (ceph_frag_is_leftmost(frag) &&
		    req->r_readdir_offset == 2 &&
		    !(rinfo->hash_order && last_hash)) {
			/* note dir version at start of readdir so we can
			 * tell if any dentries get dropped */
			req->r_dir_release_cnt =
				atomic64_read(&ci->i_release_count);
			req->r_dir_ordered_cnt =
				atomic64_read(&ci->i_ordered_count);
			req->r_readdir_cache_idx = 0;
		}
	}

	cache_ctl.index = req->r_readdir_cache_idx;
	fpos_offset = req->r_readdir_offset;

	/* FIXME: release caps/leases if error occurs */
	for (i = 0; i < rinfo->dir_nr; i++) {
		struct ceph_mds_reply_dir_entry *rde = rinfo->dir_entries + i;
		struct ceph_vino tvino;

		dname.name = rde->name;
		dname.len = rde->name_len;
		dname.hash = full_name_hash(parent, dname.name, dname.len);

		tvino.ino = le64_to_cpu(rde->inode.in->ino);
		tvino.snap = le64_to_cpu(rde->inode.in->snapid);

		if (rinfo->hash_order) {
			u32 hash = ceph_str_hash(ci->i_dir_layout.dl_dir_hash,
						 rde->name, rde->name_len);
			hash = ceph_frag_value(hash);
			if (hash != last_hash)
				fpos_offset = 2;
			last_hash = hash;
			rde->offset = ceph_make_fpos(hash, fpos_offset++, true);
		} else {
			rde->offset = ceph_make_fpos(frag, fpos_offset++, false);
		}

retry_lookup:
		dn = d_lookup(parent, &dname);
		dout("d_lookup on parent=%p name=%.*s got %p\n",
		     parent, dname.len, dname.name, dn);

		if (!dn) {
			dn = d_alloc(parent, &dname);
			dout("d_alloc %p '%.*s' = %p\n", parent,
			     dname.len, dname.name, dn);
			if (!dn) {
				dout("d_alloc badness\n");
				err = -ENOMEM;
				goto out;
			}
		} else if (d_really_is_positive(dn) &&
			   (ceph_ino(d_inode(dn)) != tvino.ino ||
			    ceph_snap(d_inode(dn)) != tvino.snap)) {
			struct ceph_dentry_info *di = ceph_dentry(dn);
			dout(" dn %p points to wrong inode %p\n",
			     dn, d_inode(dn));

			spin_lock(&dn->d_lock);
			if (di->offset > 0 &&
			    di->lease_shared_gen ==
			    atomic_read(&ci->i_shared_gen)) {
				__ceph_dir_clear_ordered(ci);
				di->offset = 0;
			}
			spin_unlock(&dn->d_lock);

			d_delete(dn);
			dput(dn);
			goto retry_lookup;
		}

		/* inode */
		if (d_really_is_positive(dn)) {
			in = d_inode(dn);
		} else {
			in = ceph_get_inode(parent->d_sb, tvino);
			if (IS_ERR(in)) {
				dout("new_inode badness\n");
				d_drop(dn);
				dput(dn);
				err = PTR_ERR(in);
				goto out;
			}
		}

<<<<<<< HEAD
		ret = fill_inode(in, NULL, &rde->inode, NULL, session,
				 -1, &req->r_caps_reservation);
=======
		ret = ceph_fill_inode(in, NULL, &rde->inode, NULL, session,
				      -1, &req->r_caps_reservation);
>>>>>>> 04d5ce62
		if (ret < 0) {
			pr_err("ceph_fill_inode badness on %p\n", in);
			if (d_really_is_negative(dn)) {
				/* avoid calling iput_final() in mds
				 * dispatch threads */
				if (in->i_state & I_NEW) {
					ihold(in);
					discard_new_inode(in);
				}
				ceph_async_iput(in);
			}
			d_drop(dn);
			err = ret;
			goto next_item;
		}
		if (in->i_state & I_NEW)
			unlock_new_inode(in);

		if (d_really_is_negative(dn)) {
			if (ceph_security_xattr_deadlock(in)) {
				dout(" skip splicing dn %p to inode %p"
				     " (security xattr deadlock)\n", dn, in);
				ceph_async_iput(in);
				skipped++;
				goto next_item;
			}

			err = splice_dentry(&dn, in);
			if (err < 0)
				goto next_item;
		}

		ceph_dentry(dn)->offset = rde->offset;

		update_dentry_lease(d_inode(parent), dn,
				    rde->lease, req->r_session,
				    req->r_request_started);

		if (err == 0 && skipped == 0 && cache_ctl.index >= 0) {
			ret = fill_readdir_cache(d_inode(parent), dn,
						 &cache_ctl, req);
			if (ret < 0)
				err = ret;
		}
next_item:
		dput(dn);
	}
out:
	if (err == 0 && skipped == 0) {
		set_bit(CEPH_MDS_R_DID_PREPOPULATE, &req->r_req_flags);
		req->r_readdir_cache_idx = cache_ctl.index;
	}
	ceph_readdir_cache_release(&cache_ctl);
	dout("readdir_prepopulate done\n");
	return err;
}

bool ceph_inode_set_size(struct inode *inode, loff_t size)
{
	struct ceph_inode_info *ci = ceph_inode(inode);
	bool ret;

	spin_lock(&ci->i_ceph_lock);
	dout("set_size %p %llu -> %llu\n", inode, inode->i_size, size);
	i_size_write(inode, size);
	inode->i_blocks = calc_inode_blocks(size);

	ret = __ceph_should_report_size(ci);

	spin_unlock(&ci->i_ceph_lock);
	return ret;
}

/*
 * Put reference to inode, but avoid calling iput_final() in current thread.
 * iput_final() may wait for reahahead pages. The wait can cause deadlock in
 * some contexts.
 */
void ceph_async_iput(struct inode *inode)
{
	if (!inode)
		return;
	for (;;) {
		if (atomic_add_unless(&inode->i_count, -1, 1))
			break;
		if (queue_work(ceph_inode_to_client(inode)->inode_wq,
			       &ceph_inode(inode)->i_work))
			break;
		/* queue work failed, i_count must be at least 2 */
	}
}

/*
 * Write back inode data in a worker thread.  (This can't be done
 * in the message handler context.)
 */
void ceph_queue_writeback(struct inode *inode)
{
	struct ceph_inode_info *ci = ceph_inode(inode);
	set_bit(CEPH_I_WORK_WRITEBACK, &ci->i_work_mask);

	ihold(inode);
	if (queue_work(ceph_inode_to_client(inode)->inode_wq,
		       &ci->i_work)) {
		dout("ceph_queue_writeback %p\n", inode);
	} else {
		dout("ceph_queue_writeback %p already queued, mask=%lx\n",
		     inode, ci->i_work_mask);
		iput(inode);
	}
}

/*
 * queue an async invalidation
 */
void ceph_queue_invalidate(struct inode *inode)
{
	struct ceph_inode_info *ci = ceph_inode(inode);
	set_bit(CEPH_I_WORK_INVALIDATE_PAGES, &ci->i_work_mask);

	ihold(inode);
	if (queue_work(ceph_inode_to_client(inode)->inode_wq,
		       &ceph_inode(inode)->i_work)) {
		dout("ceph_queue_invalidate %p\n", inode);
	} else {
		dout("ceph_queue_invalidate %p already queued, mask=%lx\n",
		     inode, ci->i_work_mask);
		iput(inode);
	}
}

/*
 * Queue an async vmtruncate.  If we fail to queue work, we will handle
 * the truncation the next time we call __ceph_do_pending_vmtruncate.
 */
void ceph_queue_vmtruncate(struct inode *inode)
{
	struct ceph_inode_info *ci = ceph_inode(inode);
	set_bit(CEPH_I_WORK_VMTRUNCATE, &ci->i_work_mask);

	ihold(inode);
	if (queue_work(ceph_inode_to_client(inode)->inode_wq,
		       &ci->i_work)) {
		dout("ceph_queue_vmtruncate %p\n", inode);
	} else {
		dout("ceph_queue_vmtruncate %p already queued, mask=%lx\n",
		     inode, ci->i_work_mask);
		iput(inode);
	}
}

static void ceph_do_invalidate_pages(struct inode *inode)
{
	struct ceph_inode_info *ci = ceph_inode(inode);
	struct ceph_fs_client *fsc = ceph_inode_to_client(inode);
	u32 orig_gen;
	int check = 0;

	mutex_lock(&ci->i_truncate_mutex);

	if (READ_ONCE(fsc->mount_state) == CEPH_MOUNT_SHUTDOWN) {
		pr_warn_ratelimited("invalidate_pages %p %lld forced umount\n",
				    inode, ceph_ino(inode));
		mapping_set_error(inode->i_mapping, -EIO);
		truncate_pagecache(inode, 0);
		mutex_unlock(&ci->i_truncate_mutex);
		goto out;
	}

	spin_lock(&ci->i_ceph_lock);
	dout("invalidate_pages %p gen %d revoking %d\n", inode,
	     ci->i_rdcache_gen, ci->i_rdcache_revoking);
	if (ci->i_rdcache_revoking != ci->i_rdcache_gen) {
		if (__ceph_caps_revoking_other(ci, NULL, CEPH_CAP_FILE_CACHE))
			check = 1;
		spin_unlock(&ci->i_ceph_lock);
		mutex_unlock(&ci->i_truncate_mutex);
		goto out;
	}
	orig_gen = ci->i_rdcache_gen;
	spin_unlock(&ci->i_ceph_lock);

	if (invalidate_inode_pages2(inode->i_mapping) < 0) {
		pr_err("invalidate_pages %p fails\n", inode);
	}

	spin_lock(&ci->i_ceph_lock);
	if (orig_gen == ci->i_rdcache_gen &&
	    orig_gen == ci->i_rdcache_revoking) {
		dout("invalidate_pages %p gen %d successful\n", inode,
		     ci->i_rdcache_gen);
		ci->i_rdcache_revoking--;
		check = 1;
	} else {
		dout("invalidate_pages %p gen %d raced, now %d revoking %d\n",
		     inode, orig_gen, ci->i_rdcache_gen,
		     ci->i_rdcache_revoking);
		if (__ceph_caps_revoking_other(ci, NULL, CEPH_CAP_FILE_CACHE))
			check = 1;
	}
	spin_unlock(&ci->i_ceph_lock);
	mutex_unlock(&ci->i_truncate_mutex);
out:
	if (check)
		ceph_check_caps(ci, 0, NULL);
}

/*
 * Make sure any pending truncation is applied before doing anything
 * that may depend on it.
 */
void __ceph_do_pending_vmtruncate(struct inode *inode)
{
	struct ceph_inode_info *ci = ceph_inode(inode);
	u64 to;
	int wrbuffer_refs, finish = 0;

	mutex_lock(&ci->i_truncate_mutex);
retry:
	spin_lock(&ci->i_ceph_lock);
	if (ci->i_truncate_pending == 0) {
		dout("__do_pending_vmtruncate %p none pending\n", inode);
		spin_unlock(&ci->i_ceph_lock);
		mutex_unlock(&ci->i_truncate_mutex);
		return;
	}

	/*
	 * make sure any dirty snapped pages are flushed before we
	 * possibly truncate them.. so write AND block!
	 */
	if (ci->i_wrbuffer_ref_head < ci->i_wrbuffer_ref) {
		spin_unlock(&ci->i_ceph_lock);
		dout("__do_pending_vmtruncate %p flushing snaps first\n",
		     inode);
		filemap_write_and_wait_range(&inode->i_data, 0,
					     inode->i_sb->s_maxbytes);
		goto retry;
	}

	/* there should be no reader or writer */
	WARN_ON_ONCE(ci->i_rd_ref || ci->i_wr_ref);

	to = ci->i_truncate_size;
	wrbuffer_refs = ci->i_wrbuffer_ref;
	dout("__do_pending_vmtruncate %p (%d) to %lld\n", inode,
	     ci->i_truncate_pending, to);
	spin_unlock(&ci->i_ceph_lock);

	truncate_pagecache(inode, to);

	spin_lock(&ci->i_ceph_lock);
	if (to == ci->i_truncate_size) {
		ci->i_truncate_pending = 0;
		finish = 1;
	}
	spin_unlock(&ci->i_ceph_lock);
	if (!finish)
		goto retry;

	mutex_unlock(&ci->i_truncate_mutex);

	if (wrbuffer_refs == 0)
		ceph_check_caps(ci, 0, NULL);

	wake_up_all(&ci->i_cap_wq);
}

static void ceph_inode_work(struct work_struct *work)
{
	struct ceph_inode_info *ci = container_of(work, struct ceph_inode_info,
						 i_work);
	struct inode *inode = &ci->vfs_inode;

	if (test_and_clear_bit(CEPH_I_WORK_WRITEBACK, &ci->i_work_mask)) {
		dout("writeback %p\n", inode);
		filemap_fdatawrite(&inode->i_data);
	}
	if (test_and_clear_bit(CEPH_I_WORK_INVALIDATE_PAGES, &ci->i_work_mask))
		ceph_do_invalidate_pages(inode);

	if (test_and_clear_bit(CEPH_I_WORK_VMTRUNCATE, &ci->i_work_mask))
		__ceph_do_pending_vmtruncate(inode);

	iput(inode);
}

/*
 * symlinks
 */
static const struct inode_operations ceph_symlink_iops = {
	.get_link = simple_get_link,
	.setattr = ceph_setattr,
	.getattr = ceph_getattr,
	.listxattr = ceph_listxattr,
};

int __ceph_setattr(struct inode *inode, struct iattr *attr)
{
	struct ceph_inode_info *ci = ceph_inode(inode);
	unsigned int ia_valid = attr->ia_valid;
	struct ceph_mds_request *req;
	struct ceph_mds_client *mdsc = ceph_sb_to_client(inode->i_sb)->mdsc;
	struct ceph_cap_flush *prealloc_cf;
	int issued;
	int release = 0, dirtied = 0;
	int mask = 0;
	int err = 0;
	int inode_dirty_flags = 0;
	bool lock_snap_rwsem = false;

	prealloc_cf = ceph_alloc_cap_flush();
	if (!prealloc_cf)
		return -ENOMEM;

	req = ceph_mdsc_create_request(mdsc, CEPH_MDS_OP_SETATTR,
				       USE_AUTH_MDS);
	if (IS_ERR(req)) {
		ceph_free_cap_flush(prealloc_cf);
		return PTR_ERR(req);
	}

	spin_lock(&ci->i_ceph_lock);
	issued = __ceph_caps_issued(ci, NULL);

	if (!ci->i_head_snapc &&
	    (issued & (CEPH_CAP_ANY_EXCL | CEPH_CAP_FILE_WR))) {
		lock_snap_rwsem = true;
		if (!down_read_trylock(&mdsc->snap_rwsem)) {
			spin_unlock(&ci->i_ceph_lock);
			down_read(&mdsc->snap_rwsem);
			spin_lock(&ci->i_ceph_lock);
			issued = __ceph_caps_issued(ci, NULL);
		}
	}

	dout("setattr %p issued %s\n", inode, ceph_cap_string(issued));

	if (ia_valid & ATTR_UID) {
		dout("setattr %p uid %d -> %d\n", inode,
		     from_kuid(&init_user_ns, inode->i_uid),
		     from_kuid(&init_user_ns, attr->ia_uid));
		if (issued & CEPH_CAP_AUTH_EXCL) {
			inode->i_uid = attr->ia_uid;
			dirtied |= CEPH_CAP_AUTH_EXCL;
		} else if ((issued & CEPH_CAP_AUTH_SHARED) == 0 ||
			   !uid_eq(attr->ia_uid, inode->i_uid)) {
			req->r_args.setattr.uid = cpu_to_le32(
				from_kuid(&init_user_ns, attr->ia_uid));
			mask |= CEPH_SETATTR_UID;
			release |= CEPH_CAP_AUTH_SHARED;
		}
	}
	if (ia_valid & ATTR_GID) {
		dout("setattr %p gid %d -> %d\n", inode,
		     from_kgid(&init_user_ns, inode->i_gid),
		     from_kgid(&init_user_ns, attr->ia_gid));
		if (issued & CEPH_CAP_AUTH_EXCL) {
			inode->i_gid = attr->ia_gid;
			dirtied |= CEPH_CAP_AUTH_EXCL;
		} else if ((issued & CEPH_CAP_AUTH_SHARED) == 0 ||
			   !gid_eq(attr->ia_gid, inode->i_gid)) {
			req->r_args.setattr.gid = cpu_to_le32(
				from_kgid(&init_user_ns, attr->ia_gid));
			mask |= CEPH_SETATTR_GID;
			release |= CEPH_CAP_AUTH_SHARED;
		}
	}
	if (ia_valid & ATTR_MODE) {
		dout("setattr %p mode 0%o -> 0%o\n", inode, inode->i_mode,
		     attr->ia_mode);
		if (issued & CEPH_CAP_AUTH_EXCL) {
			inode->i_mode = attr->ia_mode;
			dirtied |= CEPH_CAP_AUTH_EXCL;
		} else if ((issued & CEPH_CAP_AUTH_SHARED) == 0 ||
			   attr->ia_mode != inode->i_mode) {
			inode->i_mode = attr->ia_mode;
			req->r_args.setattr.mode = cpu_to_le32(attr->ia_mode);
			mask |= CEPH_SETATTR_MODE;
			release |= CEPH_CAP_AUTH_SHARED;
		}
	}

	if (ia_valid & ATTR_ATIME) {
		dout("setattr %p atime %lld.%ld -> %lld.%ld\n", inode,
		     inode->i_atime.tv_sec, inode->i_atime.tv_nsec,
		     attr->ia_atime.tv_sec, attr->ia_atime.tv_nsec);
		if (issued & CEPH_CAP_FILE_EXCL) {
			ci->i_time_warp_seq++;
			inode->i_atime = attr->ia_atime;
			dirtied |= CEPH_CAP_FILE_EXCL;
		} else if ((issued & CEPH_CAP_FILE_WR) &&
			   timespec64_compare(&inode->i_atime,
					    &attr->ia_atime) < 0) {
			inode->i_atime = attr->ia_atime;
			dirtied |= CEPH_CAP_FILE_WR;
		} else if ((issued & CEPH_CAP_FILE_SHARED) == 0 ||
			   !timespec64_equal(&inode->i_atime, &attr->ia_atime)) {
			ceph_encode_timespec64(&req->r_args.setattr.atime,
					       &attr->ia_atime);
			mask |= CEPH_SETATTR_ATIME;
			release |= CEPH_CAP_FILE_SHARED |
				   CEPH_CAP_FILE_RD | CEPH_CAP_FILE_WR;
		}
	}
	if (ia_valid & ATTR_SIZE) {
		dout("setattr %p size %lld -> %lld\n", inode,
		     inode->i_size, attr->ia_size);
		if ((issued & CEPH_CAP_FILE_EXCL) &&
		    attr->ia_size > inode->i_size) {
			i_size_write(inode, attr->ia_size);
			inode->i_blocks = calc_inode_blocks(attr->ia_size);
			ci->i_reported_size = attr->ia_size;
			dirtied |= CEPH_CAP_FILE_EXCL;
			ia_valid |= ATTR_MTIME;
		} else if ((issued & CEPH_CAP_FILE_SHARED) == 0 ||
			   attr->ia_size != inode->i_size) {
			req->r_args.setattr.size = cpu_to_le64(attr->ia_size);
			req->r_args.setattr.old_size =
				cpu_to_le64(inode->i_size);
			mask |= CEPH_SETATTR_SIZE;
			release |= CEPH_CAP_FILE_SHARED | CEPH_CAP_FILE_EXCL |
				   CEPH_CAP_FILE_RD | CEPH_CAP_FILE_WR;
		}
	}
	if (ia_valid & ATTR_MTIME) {
		dout("setattr %p mtime %lld.%ld -> %lld.%ld\n", inode,
		     inode->i_mtime.tv_sec, inode->i_mtime.tv_nsec,
		     attr->ia_mtime.tv_sec, attr->ia_mtime.tv_nsec);
		if (issued & CEPH_CAP_FILE_EXCL) {
			ci->i_time_warp_seq++;
			inode->i_mtime = attr->ia_mtime;
			dirtied |= CEPH_CAP_FILE_EXCL;
		} else if ((issued & CEPH_CAP_FILE_WR) &&
			   timespec64_compare(&inode->i_mtime,
					    &attr->ia_mtime) < 0) {
			inode->i_mtime = attr->ia_mtime;
			dirtied |= CEPH_CAP_FILE_WR;
		} else if ((issued & CEPH_CAP_FILE_SHARED) == 0 ||
			   !timespec64_equal(&inode->i_mtime, &attr->ia_mtime)) {
			ceph_encode_timespec64(&req->r_args.setattr.mtime,
					       &attr->ia_mtime);
			mask |= CEPH_SETATTR_MTIME;
			release |= CEPH_CAP_FILE_SHARED |
				   CEPH_CAP_FILE_RD | CEPH_CAP_FILE_WR;
		}
	}

	/* these do nothing */
	if (ia_valid & ATTR_CTIME) {
		bool only = (ia_valid & (ATTR_SIZE|ATTR_MTIME|ATTR_ATIME|
					 ATTR_MODE|ATTR_UID|ATTR_GID)) == 0;
		dout("setattr %p ctime %lld.%ld -> %lld.%ld (%s)\n", inode,
		     inode->i_ctime.tv_sec, inode->i_ctime.tv_nsec,
		     attr->ia_ctime.tv_sec, attr->ia_ctime.tv_nsec,
		     only ? "ctime only" : "ignored");
		if (only) {
			/*
			 * if kernel wants to dirty ctime but nothing else,
			 * we need to choose a cap to dirty under, or do
			 * a almost-no-op setattr
			 */
			if (issued & CEPH_CAP_AUTH_EXCL)
				dirtied |= CEPH_CAP_AUTH_EXCL;
			else if (issued & CEPH_CAP_FILE_EXCL)
				dirtied |= CEPH_CAP_FILE_EXCL;
			else if (issued & CEPH_CAP_XATTR_EXCL)
				dirtied |= CEPH_CAP_XATTR_EXCL;
			else
				mask |= CEPH_SETATTR_CTIME;
		}
	}
	if (ia_valid & ATTR_FILE)
		dout("setattr %p ATTR_FILE ... hrm!\n", inode);

	if (dirtied) {
		inode_dirty_flags = __ceph_mark_dirty_caps(ci, dirtied,
							   &prealloc_cf);
		inode->i_ctime = attr->ia_ctime;
	}

	release &= issued;
	spin_unlock(&ci->i_ceph_lock);
	if (lock_snap_rwsem)
		up_read(&mdsc->snap_rwsem);

	if (inode_dirty_flags)
		__mark_inode_dirty(inode, inode_dirty_flags);


	if (mask) {
		req->r_inode = inode;
		ihold(inode);
		req->r_inode_drop = release;
		req->r_args.setattr.mask = cpu_to_le32(mask);
		req->r_num_caps = 1;
		req->r_stamp = attr->ia_ctime;
		err = ceph_mdsc_do_request(mdsc, NULL, req);
	}
	dout("setattr %p result=%d (%s locally, %d remote)\n", inode, err,
	     ceph_cap_string(dirtied), mask);

	ceph_mdsc_put_request(req);
	ceph_free_cap_flush(prealloc_cf);

	if (err >= 0 && (mask & CEPH_SETATTR_SIZE))
		__ceph_do_pending_vmtruncate(inode);

	return err;
}

/*
 * setattr
 */
int ceph_setattr(struct dentry *dentry, struct iattr *attr)
{
	struct inode *inode = d_inode(dentry);
	struct ceph_fs_client *fsc = ceph_inode_to_client(inode);
	int err;

	if (ceph_snap(inode) != CEPH_NOSNAP)
		return -EROFS;

	err = setattr_prepare(dentry, attr);
	if (err != 0)
		return err;

	if ((attr->ia_valid & ATTR_SIZE) &&
	    attr->ia_size > max(inode->i_size, fsc->max_file_size))
		return -EFBIG;

	if ((attr->ia_valid & ATTR_SIZE) &&
	    ceph_quota_is_max_bytes_exceeded(inode, attr->ia_size))
		return -EDQUOT;

	err = __ceph_setattr(inode, attr);

	if (err >= 0 && (attr->ia_valid & ATTR_MODE))
		err = posix_acl_chmod(inode, attr->ia_mode);

	return err;
}

/*
 * Verify that we have a lease on the given mask.  If not,
 * do a getattr against an mds.
 */
int __ceph_do_getattr(struct inode *inode, struct page *locked_page,
		      int mask, bool force)
{
	struct ceph_fs_client *fsc = ceph_sb_to_client(inode->i_sb);
	struct ceph_mds_client *mdsc = fsc->mdsc;
	struct ceph_mds_request *req;
	int mode;
	int err;

	if (ceph_snap(inode) == CEPH_SNAPDIR) {
		dout("do_getattr inode %p SNAPDIR\n", inode);
		return 0;
	}

	dout("do_getattr inode %p mask %s mode 0%o\n",
	     inode, ceph_cap_string(mask), inode->i_mode);
	if (!force && ceph_caps_issued_mask(ceph_inode(inode), mask, 1))
		return 0;

	mode = (mask & CEPH_STAT_RSTAT) ? USE_AUTH_MDS : USE_ANY_MDS;
	req = ceph_mdsc_create_request(mdsc, CEPH_MDS_OP_GETATTR, mode);
	if (IS_ERR(req))
		return PTR_ERR(req);
	req->r_inode = inode;
	ihold(inode);
	req->r_num_caps = 1;
	req->r_args.getattr.mask = cpu_to_le32(mask);
	req->r_locked_page = locked_page;
	err = ceph_mdsc_do_request(mdsc, NULL, req);
	if (locked_page && err == 0) {
		u64 inline_version = req->r_reply_info.targeti.inline_version;
		if (inline_version == 0) {
			/* the reply is supposed to contain inline data */
			err = -EINVAL;
		} else if (inline_version == CEPH_INLINE_NONE) {
			err = -ENODATA;
		} else {
			err = req->r_reply_info.targeti.inline_len;
		}
	}
	ceph_mdsc_put_request(req);
	dout("do_getattr result=%d\n", err);
	return err;
}


/*
 * Check inode permissions.  We verify we have a valid value for
 * the AUTH cap, then call the generic handler.
 */
int ceph_permission(struct inode *inode, int mask)
{
	int err;

	if (mask & MAY_NOT_BLOCK)
		return -ECHILD;

	err = ceph_do_getattr(inode, CEPH_CAP_AUTH_SHARED, false);

	if (!err)
		err = generic_permission(inode, mask);
	return err;
}

/* Craft a mask of needed caps given a set of requested statx attrs. */
static int statx_to_caps(u32 want)
{
	int mask = 0;

	if (want & (STATX_MODE|STATX_UID|STATX_GID|STATX_CTIME|STATX_BTIME))
		mask |= CEPH_CAP_AUTH_SHARED;

	if (want & (STATX_NLINK|STATX_CTIME))
		mask |= CEPH_CAP_LINK_SHARED;

	if (want & (STATX_ATIME|STATX_MTIME|STATX_CTIME|STATX_SIZE|
		    STATX_BLOCKS))
		mask |= CEPH_CAP_FILE_SHARED;

	if (want & (STATX_CTIME))
		mask |= CEPH_CAP_XATTR_SHARED;

	return mask;
}

/*
 * Get all the attributes. If we have sufficient caps for the requested attrs,
 * then we can avoid talking to the MDS at all.
 */
int ceph_getattr(const struct path *path, struct kstat *stat,
		 u32 request_mask, unsigned int flags)
{
	struct inode *inode = d_inode(path->dentry);
	struct ceph_inode_info *ci = ceph_inode(inode);
	u32 valid_mask = STATX_BASIC_STATS;
	int err = 0;

	/* Skip the getattr altogether if we're asked not to sync */
	if (!(flags & AT_STATX_DONT_SYNC)) {
		err = ceph_do_getattr(inode, statx_to_caps(request_mask),
				      flags & AT_STATX_FORCE_SYNC);
		if (err)
			return err;
	}

	generic_fillattr(inode, stat);
	stat->ino = ceph_translate_ino(inode->i_sb, inode->i_ino);

	/*
	 * btime on newly-allocated inodes is 0, so if this is still set to
	 * that, then assume that it's not valid.
	 */
	if (ci->i_btime.tv_sec || ci->i_btime.tv_nsec) {
		stat->btime = ci->i_btime;
		valid_mask |= STATX_BTIME;
	}

	if (ceph_snap(inode) == CEPH_NOSNAP)
		stat->dev = inode->i_sb->s_dev;
	else
		stat->dev = ci->i_snapid_map ? ci->i_snapid_map->dev : 0;

	if (S_ISDIR(inode->i_mode)) {
		if (ceph_test_mount_opt(ceph_sb_to_client(inode->i_sb),
					RBYTES))
			stat->size = ci->i_rbytes;
		else
			stat->size = ci->i_files + ci->i_subdirs;
		stat->blocks = 0;
		stat->blksize = 65536;
		/*
		 * Some applications rely on the number of st_nlink
		 * value on directories to be either 0 (if unlinked)
		 * or 2 + number of subdirectories.
		 */
		if (stat->nlink == 1)
			/* '.' + '..' + subdirs */
			stat->nlink = 1 + 1 + ci->i_subdirs;
	}

	stat->result_mask = request_mask & valid_mask;
	return err;
}<|MERGE_RESOLUTION|>--- conflicted
+++ resolved
@@ -89,10 +89,7 @@
 	inode->i_fop = &ceph_snapdir_fops;
 	ci->i_snap_caps = CEPH_CAP_PIN; /* so we can open */
 	ci->i_rbytes = 0;
-<<<<<<< HEAD
-=======
 	ci->i_btime = ceph_inode(parent)->i_btime;
->>>>>>> 04d5ce62
 
 	if (inode->i_state & I_NEW)
 		unlock_new_inode(inode);
@@ -737,19 +734,11 @@
  * Populate an inode based on info from mds.  May be called on new or
  * existing inodes.
  */
-<<<<<<< HEAD
-static int fill_inode(struct inode *inode, struct page *locked_page,
-		      struct ceph_mds_reply_info_in *iinfo,
-		      struct ceph_mds_reply_dirfrag *dirinfo,
-		      struct ceph_mds_session *session, int cap_fmode,
-		      struct ceph_cap_reservation *caps_reservation)
-=======
 int ceph_fill_inode(struct inode *inode, struct page *locked_page,
 		    struct ceph_mds_reply_info_in *iinfo,
 		    struct ceph_mds_reply_dirfrag *dirinfo,
 		    struct ceph_mds_session *session, int cap_fmode,
 		    struct ceph_cap_reservation *caps_reservation)
->>>>>>> 04d5ce62
 {
 	struct ceph_mds_client *mdsc = ceph_inode_to_client(inode)->mdsc;
 	struct ceph_mds_reply_inode *info = iinfo->in;
@@ -1265,16 +1254,9 @@
 		struct inode *dir = req->r_parent;
 
 		if (dir) {
-<<<<<<< HEAD
-			err = fill_inode(dir, NULL,
-					 &rinfo->diri, rinfo->dirfrag,
-					 session, -1,
-					 &req->r_caps_reservation);
-=======
 			err = ceph_fill_inode(dir, NULL, &rinfo->diri,
 					      rinfo->dirfrag, session, -1,
 					      &req->r_caps_reservation);
->>>>>>> 04d5ce62
 			if (err < 0)
 				goto done;
 		} else {
@@ -1339,16 +1321,10 @@
 			goto done;
 		}
 
-<<<<<<< HEAD
-		err = fill_inode(in, req->r_locked_page, &rinfo->targeti, NULL,
-				session,
-				(!test_bit(CEPH_MDS_R_ABORTED, &req->r_req_flags) &&
-=======
 		err = ceph_fill_inode(in, req->r_locked_page, &rinfo->targeti,
 				NULL, session,
 				(!test_bit(CEPH_MDS_R_ABORTED, &req->r_req_flags) &&
 				 !test_bit(CEPH_MDS_R_ASYNC, &req->r_req_flags) &&
->>>>>>> 04d5ce62
 				 rinfo->head->result == 0) ?  req->r_fmode : -1,
 				&req->r_caps_reservation);
 		if (err < 0) {
@@ -1539,13 +1515,8 @@
 			dout("new_inode badness got %d\n", err);
 			continue;
 		}
-<<<<<<< HEAD
-		rc = fill_inode(in, NULL, &rde->inode, NULL, session,
-				-1, &req->r_caps_reservation);
-=======
 		rc = ceph_fill_inode(in, NULL, &rde->inode, NULL, session,
 				     -1, &req->r_caps_reservation);
->>>>>>> 04d5ce62
 		if (rc < 0) {
 			pr_err("ceph_fill_inode badness on %p got %d\n",
 			       in, rc);
@@ -1752,13 +1723,8 @@
 			}
 		}
 
-<<<<<<< HEAD
-		ret = fill_inode(in, NULL, &rde->inode, NULL, session,
-				 -1, &req->r_caps_reservation);
-=======
 		ret = ceph_fill_inode(in, NULL, &rde->inode, NULL, session,
 				      -1, &req->r_caps_reservation);
->>>>>>> 04d5ce62
 		if (ret < 0) {
 			pr_err("ceph_fill_inode badness on %p\n", in);
 			if (d_really_is_negative(dn)) {
