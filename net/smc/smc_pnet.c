--- conflicted
+++ resolved
@@ -241,22 +241,14 @@
 	u8 pnet_null[SMC_MAX_PNETID_LEN] = {0};
 	bool applied = false;
 
-<<<<<<< HEAD
-	spin_lock(&smc_ib_devices.lock);
-=======
 	mutex_lock(&smc_ib_devices.mutex);
->>>>>>> 84569f32
 	if (smc_pnet_match(ib_dev->pnetid[ib_port - 1], pnet_null)) {
 		memcpy(ib_dev->pnetid[ib_port - 1], pnet_name,
 		       SMC_MAX_PNETID_LEN);
 		ib_dev->pnetid_by_user[ib_port - 1] = true;
 		applied = true;
 	}
-<<<<<<< HEAD
-	spin_unlock(&smc_ib_devices.lock);
-=======
 	mutex_unlock(&smc_ib_devices.mutex);
->>>>>>> 84569f32
 	return applied;
 }
 
@@ -267,21 +259,13 @@
 	u8 pnet_null[SMC_MAX_PNETID_LEN] = {0};
 	bool applied = false;
 
-<<<<<<< HEAD
-	spin_lock(&smcd_dev_list.lock);
-=======
 	mutex_lock(&smcd_dev_list.mutex);
->>>>>>> 84569f32
 	if (smc_pnet_match(smcd_dev->pnetid, pnet_null)) {
 		memcpy(smcd_dev->pnetid, pnet_name, SMC_MAX_PNETID_LEN);
 		smcd_dev->pnetid_by_user = true;
 		applied = true;
 	}
-<<<<<<< HEAD
-	spin_unlock(&smcd_dev_list.lock);
-=======
 	mutex_unlock(&smcd_dev_list.mutex);
->>>>>>> 84569f32
 	return applied;
 }
 
@@ -842,11 +826,7 @@
 	int i;
 
 	ini->ib_dev = NULL;
-<<<<<<< HEAD
-	spin_lock(&smc_ib_devices.lock);
-=======
 	mutex_lock(&smc_ib_devices.mutex);
->>>>>>> 84569f32
 	list_for_each_entry(ibdev, &smc_ib_devices.list, list) {
 		if (ibdev == known_dev)
 			continue;
@@ -865,11 +845,7 @@
 		}
 	}
 out:
-<<<<<<< HEAD
-	spin_unlock(&smc_ib_devices.lock);
-=======
 	mutex_unlock(&smc_ib_devices.mutex);
->>>>>>> 84569f32
 }
 
 /* find alternate roce device with same pnet_id and vlan_id */
