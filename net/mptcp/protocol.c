// SPDX-License-Identifier: GPL-2.0
/* Multipath TCP
 *
 * Copyright (c) 2017 - 2019, Intel Corporation.
 */

#define pr_fmt(fmt) "MPTCP: " fmt

#include <linux/kernel.h>
#include <linux/module.h>
#include <linux/netdevice.h>
#include <linux/sched/signal.h>
#include <linux/atomic.h>
#include <net/sock.h>
#include <net/inet_common.h>
#include <net/inet_hashtables.h>
#include <net/protocol.h>
#include <net/tcp.h>
#include <net/tcp_states.h>
#if IS_ENABLED(CONFIG_MPTCP_IPV6)
#include <net/transp_v6.h>
#endif
#include <net/mptcp.h>
#include <net/xfrm.h>
#include "protocol.h"
#include "mib.h"

#define CREATE_TRACE_POINTS
#include <trace/events/mptcp.h>

#if IS_ENABLED(CONFIG_MPTCP_IPV6)
struct mptcp6_sock {
	struct mptcp_sock msk;
	struct ipv6_pinfo np;
};
#endif

struct mptcp_skb_cb {
	u64 map_seq;
	u64 end_seq;
	u32 offset;
	u8  has_rxtstamp:1;
};

#define MPTCP_SKB_CB(__skb)	((struct mptcp_skb_cb *)&((__skb)->cb[0]))

enum {
	MPTCP_CMSG_TS = BIT(0),
};

static struct percpu_counter mptcp_sockets_allocated;

static void __mptcp_destroy_sock(struct sock *sk);
static void __mptcp_check_send_data_fin(struct sock *sk);

DEFINE_PER_CPU(struct mptcp_delegated_action, mptcp_delegated_actions);
static struct net_device mptcp_napi_dev;

/* If msk has an initial subflow socket, and the MP_CAPABLE handshake has not
 * completed yet or has failed, return the subflow socket.
 * Otherwise return NULL.
 */
struct socket *__mptcp_nmpc_socket(const struct mptcp_sock *msk)
{
	if (!msk->subflow || READ_ONCE(msk->can_ack))
		return NULL;

	return msk->subflow;
}

/* Returns end sequence number of the receiver's advertised window */
static u64 mptcp_wnd_end(const struct mptcp_sock *msk)
{
	return READ_ONCE(msk->wnd_end);
}

static bool mptcp_is_tcpsk(struct sock *sk)
{
	struct socket *sock = sk->sk_socket;

	if (unlikely(sk->sk_prot == &tcp_prot)) {
		/* we are being invoked after mptcp_accept() has
		 * accepted a non-mp-capable flow: sk is a tcp_sk,
		 * not an mptcp one.
		 *
		 * Hand the socket over to tcp so all further socket ops
		 * bypass mptcp.
		 */
		sock->ops = &inet_stream_ops;
		return true;
#if IS_ENABLED(CONFIG_MPTCP_IPV6)
	} else if (unlikely(sk->sk_prot == &tcpv6_prot)) {
		sock->ops = &inet6_stream_ops;
		return true;
#endif
	}

	return false;
}

static int __mptcp_socket_create(struct mptcp_sock *msk)
{
	struct mptcp_subflow_context *subflow;
	struct sock *sk = (struct sock *)msk;
	struct socket *ssock;
	int err;

	err = mptcp_subflow_create_socket(sk, &ssock);
	if (err)
		return err;

	msk->first = ssock->sk;
	msk->subflow = ssock;
	subflow = mptcp_subflow_ctx(ssock->sk);
	list_add(&subflow->node, &msk->conn_list);
	sock_hold(ssock->sk);
	subflow->request_mptcp = 1;
	mptcp_sock_graft(msk->first, sk->sk_socket);

	return 0;
}

static void mptcp_drop(struct sock *sk, struct sk_buff *skb)
{
	sk_drops_add(sk, skb);
	__kfree_skb(skb);
}

static bool mptcp_try_coalesce(struct sock *sk, struct sk_buff *to,
			       struct sk_buff *from)
{
	bool fragstolen;
	int delta;

	if (MPTCP_SKB_CB(from)->offset ||
	    !skb_try_coalesce(to, from, &fragstolen, &delta))
		return false;

	pr_debug("colesced seq %llx into %llx new len %d new end seq %llx",
		 MPTCP_SKB_CB(from)->map_seq, MPTCP_SKB_CB(to)->map_seq,
		 to->len, MPTCP_SKB_CB(from)->end_seq);
	MPTCP_SKB_CB(to)->end_seq = MPTCP_SKB_CB(from)->end_seq;
	kfree_skb_partial(from, fragstolen);
	atomic_add(delta, &sk->sk_rmem_alloc);
	sk_mem_charge(sk, delta);
	return true;
}

static bool mptcp_ooo_try_coalesce(struct mptcp_sock *msk, struct sk_buff *to,
				   struct sk_buff *from)
{
	if (MPTCP_SKB_CB(from)->map_seq != MPTCP_SKB_CB(to)->end_seq)
		return false;

	return mptcp_try_coalesce((struct sock *)msk, to, from);
}

/* "inspired" by tcp_data_queue_ofo(), main differences:
 * - use mptcp seqs
 * - don't cope with sacks
 */
static void mptcp_data_queue_ofo(struct mptcp_sock *msk, struct sk_buff *skb)
{
	struct sock *sk = (struct sock *)msk;
	struct rb_node **p, *parent;
	u64 seq, end_seq, max_seq;
	struct sk_buff *skb1;

	seq = MPTCP_SKB_CB(skb)->map_seq;
	end_seq = MPTCP_SKB_CB(skb)->end_seq;
	max_seq = READ_ONCE(msk->rcv_wnd_sent);

	pr_debug("msk=%p seq=%llx limit=%llx empty=%d", msk, seq, max_seq,
		 RB_EMPTY_ROOT(&msk->out_of_order_queue));
	if (after64(end_seq, max_seq)) {
		/* out of window */
		mptcp_drop(sk, skb);
		pr_debug("oow by %lld, rcv_wnd_sent %llu\n",
			 (unsigned long long)end_seq - (unsigned long)max_seq,
			 (unsigned long long)msk->rcv_wnd_sent);
		MPTCP_INC_STATS(sock_net(sk), MPTCP_MIB_NODSSWINDOW);
		return;
	}

	p = &msk->out_of_order_queue.rb_node;
	MPTCP_INC_STATS(sock_net(sk), MPTCP_MIB_OFOQUEUE);
	if (RB_EMPTY_ROOT(&msk->out_of_order_queue)) {
		rb_link_node(&skb->rbnode, NULL, p);
		rb_insert_color(&skb->rbnode, &msk->out_of_order_queue);
		msk->ooo_last_skb = skb;
		goto end;
	}

	/* with 2 subflows, adding at end of ooo queue is quite likely
	 * Use of ooo_last_skb avoids the O(Log(N)) rbtree lookup.
	 */
	if (mptcp_ooo_try_coalesce(msk, msk->ooo_last_skb, skb)) {
		MPTCP_INC_STATS(sock_net(sk), MPTCP_MIB_OFOMERGE);
		MPTCP_INC_STATS(sock_net(sk), MPTCP_MIB_OFOQUEUETAIL);
		return;
	}

	/* Can avoid an rbtree lookup if we are adding skb after ooo_last_skb */
	if (!before64(seq, MPTCP_SKB_CB(msk->ooo_last_skb)->end_seq)) {
		MPTCP_INC_STATS(sock_net(sk), MPTCP_MIB_OFOQUEUETAIL);
		parent = &msk->ooo_last_skb->rbnode;
		p = &parent->rb_right;
		goto insert;
	}

	/* Find place to insert this segment. Handle overlaps on the way. */
	parent = NULL;
	while (*p) {
		parent = *p;
		skb1 = rb_to_skb(parent);
		if (before64(seq, MPTCP_SKB_CB(skb1)->map_seq)) {
			p = &parent->rb_left;
			continue;
		}
		if (before64(seq, MPTCP_SKB_CB(skb1)->end_seq)) {
			if (!after64(end_seq, MPTCP_SKB_CB(skb1)->end_seq)) {
				/* All the bits are present. Drop. */
				mptcp_drop(sk, skb);
				MPTCP_INC_STATS(sock_net(sk), MPTCP_MIB_DUPDATA);
				return;
			}
			if (after64(seq, MPTCP_SKB_CB(skb1)->map_seq)) {
				/* partial overlap:
				 *     |     skb      |
				 *  |     skb1    |
				 * continue traversing
				 */
			} else {
				/* skb's seq == skb1's seq and skb covers skb1.
				 * Replace skb1 with skb.
				 */
				rb_replace_node(&skb1->rbnode, &skb->rbnode,
						&msk->out_of_order_queue);
				mptcp_drop(sk, skb1);
				MPTCP_INC_STATS(sock_net(sk), MPTCP_MIB_DUPDATA);
				goto merge_right;
			}
		} else if (mptcp_ooo_try_coalesce(msk, skb1, skb)) {
			MPTCP_INC_STATS(sock_net(sk), MPTCP_MIB_OFOMERGE);
			return;
		}
		p = &parent->rb_right;
	}

insert:
	/* Insert segment into RB tree. */
	rb_link_node(&skb->rbnode, parent, p);
	rb_insert_color(&skb->rbnode, &msk->out_of_order_queue);

merge_right:
	/* Remove other segments covered by skb. */
	while ((skb1 = skb_rb_next(skb)) != NULL) {
		if (before64(end_seq, MPTCP_SKB_CB(skb1)->end_seq))
			break;
		rb_erase(&skb1->rbnode, &msk->out_of_order_queue);
		mptcp_drop(sk, skb1);
		MPTCP_INC_STATS(sock_net(sk), MPTCP_MIB_DUPDATA);
	}
	/* If there is no skb after us, we are the last_skb ! */
	if (!skb1)
		msk->ooo_last_skb = skb;

end:
	skb_condense(skb);
	skb_set_owner_r(skb, sk);
}

static bool __mptcp_move_skb(struct mptcp_sock *msk, struct sock *ssk,
			     struct sk_buff *skb, unsigned int offset,
			     size_t copy_len)
{
	struct mptcp_subflow_context *subflow = mptcp_subflow_ctx(ssk);
	struct sock *sk = (struct sock *)msk;
	struct sk_buff *tail;
	bool has_rxtstamp;

	__skb_unlink(skb, &ssk->sk_receive_queue);

	skb_ext_reset(skb);
	skb_orphan(skb);

	/* try to fetch required memory from subflow */
	if (!sk_rmem_schedule(sk, skb, skb->truesize)) {
		int amount = sk_mem_pages(skb->truesize) << SK_MEM_QUANTUM_SHIFT;

		if (ssk->sk_forward_alloc < amount)
			goto drop;

		ssk->sk_forward_alloc -= amount;
		sk->sk_forward_alloc += amount;
	}

	has_rxtstamp = TCP_SKB_CB(skb)->has_rxtstamp;

	/* the skb map_seq accounts for the skb offset:
	 * mptcp_subflow_get_mapped_dsn() is based on the current tp->copied_seq
	 * value
	 */
	MPTCP_SKB_CB(skb)->map_seq = mptcp_subflow_get_mapped_dsn(subflow);
	MPTCP_SKB_CB(skb)->end_seq = MPTCP_SKB_CB(skb)->map_seq + copy_len;
	MPTCP_SKB_CB(skb)->offset = offset;
	MPTCP_SKB_CB(skb)->has_rxtstamp = has_rxtstamp;

	if (MPTCP_SKB_CB(skb)->map_seq == msk->ack_seq) {
		/* in sequence */
		WRITE_ONCE(msk->ack_seq, msk->ack_seq + copy_len);
		tail = skb_peek_tail(&sk->sk_receive_queue);
		if (tail && mptcp_try_coalesce(sk, tail, skb))
			return true;

		skb_set_owner_r(skb, sk);
		__skb_queue_tail(&sk->sk_receive_queue, skb);
		return true;
	} else if (after64(MPTCP_SKB_CB(skb)->map_seq, msk->ack_seq)) {
		mptcp_data_queue_ofo(msk, skb);
		return false;
	}

	/* old data, keep it simple and drop the whole pkt, sender
	 * will retransmit as needed, if needed.
	 */
	MPTCP_INC_STATS(sock_net(sk), MPTCP_MIB_DUPDATA);
drop:
	mptcp_drop(sk, skb);
	return false;
}

static void mptcp_stop_timer(struct sock *sk)
{
	struct inet_connection_sock *icsk = inet_csk(sk);

	sk_stop_timer(sk, &icsk->icsk_retransmit_timer);
	mptcp_sk(sk)->timer_ival = 0;
}

static void mptcp_close_wake_up(struct sock *sk)
{
	if (sock_flag(sk, SOCK_DEAD))
		return;

	sk->sk_state_change(sk);
	if (sk->sk_shutdown == SHUTDOWN_MASK ||
	    sk->sk_state == TCP_CLOSE)
		sk_wake_async(sk, SOCK_WAKE_WAITD, POLL_HUP);
	else
		sk_wake_async(sk, SOCK_WAKE_WAITD, POLL_IN);
}

static bool mptcp_pending_data_fin_ack(struct sock *sk)
{
	struct mptcp_sock *msk = mptcp_sk(sk);

	return !__mptcp_check_fallback(msk) &&
	       ((1 << sk->sk_state) &
		(TCPF_FIN_WAIT1 | TCPF_CLOSING | TCPF_LAST_ACK)) &&
	       msk->write_seq == READ_ONCE(msk->snd_una);
}

static void mptcp_check_data_fin_ack(struct sock *sk)
{
	struct mptcp_sock *msk = mptcp_sk(sk);

	/* Look for an acknowledged DATA_FIN */
	if (mptcp_pending_data_fin_ack(sk)) {
		WRITE_ONCE(msk->snd_data_fin_enable, 0);

		switch (sk->sk_state) {
		case TCP_FIN_WAIT1:
			inet_sk_state_store(sk, TCP_FIN_WAIT2);
			break;
		case TCP_CLOSING:
		case TCP_LAST_ACK:
			inet_sk_state_store(sk, TCP_CLOSE);
			break;
		}

		mptcp_close_wake_up(sk);
	}
}

static bool mptcp_pending_data_fin(struct sock *sk, u64 *seq)
{
	struct mptcp_sock *msk = mptcp_sk(sk);

	if (READ_ONCE(msk->rcv_data_fin) &&
	    ((1 << sk->sk_state) &
	     (TCPF_ESTABLISHED | TCPF_FIN_WAIT1 | TCPF_FIN_WAIT2))) {
		u64 rcv_data_fin_seq = READ_ONCE(msk->rcv_data_fin_seq);

		if (msk->ack_seq == rcv_data_fin_seq) {
			if (seq)
				*seq = rcv_data_fin_seq;

			return true;
		}
	}

	return false;
}

static void mptcp_set_datafin_timeout(const struct sock *sk)
{
	struct inet_connection_sock *icsk = inet_csk(sk);

	mptcp_sk(sk)->timer_ival = min(TCP_RTO_MAX,
				       TCP_RTO_MIN << icsk->icsk_retransmits);
}

static void __mptcp_set_timeout(struct sock *sk, long tout)
{
	mptcp_sk(sk)->timer_ival = tout > 0 ? tout : TCP_RTO_MIN;
}

static long mptcp_timeout_from_subflow(const struct mptcp_subflow_context *subflow)
{
	const struct sock *ssk = mptcp_subflow_tcp_sock(subflow);

	return inet_csk(ssk)->icsk_pending && !subflow->stale_count ?
	       inet_csk(ssk)->icsk_timeout - jiffies : 0;
}

static void mptcp_set_timeout(struct sock *sk)
{
	struct mptcp_subflow_context *subflow;
	long tout = 0;

	mptcp_for_each_subflow(mptcp_sk(sk), subflow)
		tout = max(tout, mptcp_timeout_from_subflow(subflow));
	__mptcp_set_timeout(sk, tout);
}

static bool tcp_can_send_ack(const struct sock *ssk)
{
	return !((1 << inet_sk_state_load(ssk)) &
	       (TCPF_SYN_SENT | TCPF_SYN_RECV | TCPF_TIME_WAIT | TCPF_CLOSE | TCPF_LISTEN));
}

void mptcp_subflow_send_ack(struct sock *ssk)
{
	bool slow;

	slow = lock_sock_fast(ssk);
	if (tcp_can_send_ack(ssk))
		tcp_send_ack(ssk);
	unlock_sock_fast(ssk, slow);
}

static void mptcp_send_ack(struct mptcp_sock *msk)
{
	struct mptcp_subflow_context *subflow;

	mptcp_for_each_subflow(msk, subflow)
		mptcp_subflow_send_ack(mptcp_subflow_tcp_sock(subflow));
}

static void mptcp_subflow_cleanup_rbuf(struct sock *ssk)
{
	bool slow;

	slow = lock_sock_fast(ssk);
	if (tcp_can_send_ack(ssk))
		tcp_cleanup_rbuf(ssk, 1);
	unlock_sock_fast(ssk, slow);
}

static bool mptcp_subflow_could_cleanup(const struct sock *ssk, bool rx_empty)
{
	const struct inet_connection_sock *icsk = inet_csk(ssk);
	u8 ack_pending = READ_ONCE(icsk->icsk_ack.pending);
	const struct tcp_sock *tp = tcp_sk(ssk);

	return (ack_pending & ICSK_ACK_SCHED) &&
		((READ_ONCE(tp->rcv_nxt) - READ_ONCE(tp->rcv_wup) >
		  READ_ONCE(icsk->icsk_ack.rcv_mss)) ||
		 (rx_empty && ack_pending &
			      (ICSK_ACK_PUSHED2 | ICSK_ACK_PUSHED)));
}

static void mptcp_cleanup_rbuf(struct mptcp_sock *msk)
{
	int old_space = READ_ONCE(msk->old_wspace);
	struct mptcp_subflow_context *subflow;
	struct sock *sk = (struct sock *)msk;
	int space =  __mptcp_space(sk);
	bool cleanup, rx_empty;

	cleanup = (space > 0) && (space >= (old_space << 1));
	rx_empty = !__mptcp_rmem(sk);

	mptcp_for_each_subflow(msk, subflow) {
		struct sock *ssk = mptcp_subflow_tcp_sock(subflow);

		if (cleanup || mptcp_subflow_could_cleanup(ssk, rx_empty))
			mptcp_subflow_cleanup_rbuf(ssk);
	}
}

static bool mptcp_check_data_fin(struct sock *sk)
{
	struct mptcp_sock *msk = mptcp_sk(sk);
	u64 rcv_data_fin_seq;
	bool ret = false;

	if (__mptcp_check_fallback(msk))
		return ret;

	/* Need to ack a DATA_FIN received from a peer while this side
	 * of the connection is in ESTABLISHED, FIN_WAIT1, or FIN_WAIT2.
	 * msk->rcv_data_fin was set when parsing the incoming options
	 * at the subflow level and the msk lock was not held, so this
	 * is the first opportunity to act on the DATA_FIN and change
	 * the msk state.
	 *
	 * If we are caught up to the sequence number of the incoming
	 * DATA_FIN, send the DATA_ACK now and do state transition.  If
	 * not caught up, do nothing and let the recv code send DATA_ACK
	 * when catching up.
	 */

	if (mptcp_pending_data_fin(sk, &rcv_data_fin_seq)) {
		WRITE_ONCE(msk->ack_seq, msk->ack_seq + 1);
		WRITE_ONCE(msk->rcv_data_fin, 0);

		sk->sk_shutdown |= RCV_SHUTDOWN;
		smp_mb__before_atomic(); /* SHUTDOWN must be visible first */

		switch (sk->sk_state) {
		case TCP_ESTABLISHED:
			inet_sk_state_store(sk, TCP_CLOSE_WAIT);
			break;
		case TCP_FIN_WAIT1:
			inet_sk_state_store(sk, TCP_CLOSING);
			break;
		case TCP_FIN_WAIT2:
			inet_sk_state_store(sk, TCP_CLOSE);
			break;
		default:
			/* Other states not expected */
			WARN_ON_ONCE(1);
			break;
		}

		ret = true;
		mptcp_send_ack(msk);
		mptcp_close_wake_up(sk);
	}
	return ret;
}

static bool __mptcp_move_skbs_from_subflow(struct mptcp_sock *msk,
					   struct sock *ssk,
					   unsigned int *bytes)
{
	struct mptcp_subflow_context *subflow = mptcp_subflow_ctx(ssk);
	struct sock *sk = (struct sock *)msk;
	unsigned int moved = 0;
	bool more_data_avail;
	struct tcp_sock *tp;
	bool done = false;
	int sk_rbuf;

	sk_rbuf = READ_ONCE(sk->sk_rcvbuf);

	if (!(sk->sk_userlocks & SOCK_RCVBUF_LOCK)) {
		int ssk_rbuf = READ_ONCE(ssk->sk_rcvbuf);

		if (unlikely(ssk_rbuf > sk_rbuf)) {
			WRITE_ONCE(sk->sk_rcvbuf, ssk_rbuf);
			sk_rbuf = ssk_rbuf;
		}
	}

	pr_debug("msk=%p ssk=%p", msk, ssk);
	tp = tcp_sk(ssk);
	do {
		u32 map_remaining, offset;
		u32 seq = tp->copied_seq;
		struct sk_buff *skb;
		bool fin;

		/* try to move as much data as available */
		map_remaining = subflow->map_data_len -
				mptcp_subflow_get_map_offset(subflow);

		skb = skb_peek(&ssk->sk_receive_queue);
		if (!skb) {
			/* if no data is found, a racing workqueue/recvmsg
			 * already processed the new data, stop here or we
			 * can enter an infinite loop
			 */
			if (!moved)
				done = true;
			break;
		}

		if (__mptcp_check_fallback(msk)) {
			/* if we are running under the workqueue, TCP could have
			 * collapsed skbs between dummy map creation and now
			 * be sure to adjust the size
			 */
			map_remaining = skb->len;
			subflow->map_data_len = skb->len;
		}

		offset = seq - TCP_SKB_CB(skb)->seq;
		fin = TCP_SKB_CB(skb)->tcp_flags & TCPHDR_FIN;
		if (fin) {
			done = true;
			seq++;
		}

		if (offset < skb->len) {
			size_t len = skb->len - offset;

			if (tp->urg_data)
				done = true;

			if (__mptcp_move_skb(msk, ssk, skb, offset, len))
				moved += len;
			seq += len;

			if (WARN_ON_ONCE(map_remaining < len))
				break;
		} else {
			WARN_ON_ONCE(!fin);
			sk_eat_skb(ssk, skb);
			done = true;
		}

		WRITE_ONCE(tp->copied_seq, seq);
		more_data_avail = mptcp_subflow_data_available(ssk);

		if (atomic_read(&sk->sk_rmem_alloc) > sk_rbuf) {
			done = true;
			break;
		}
	} while (more_data_avail);

	*bytes += moved;
	return done;
}

static bool __mptcp_ofo_queue(struct mptcp_sock *msk)
{
	struct sock *sk = (struct sock *)msk;
	struct sk_buff *skb, *tail;
	bool moved = false;
	struct rb_node *p;
	u64 end_seq;

	p = rb_first(&msk->out_of_order_queue);
	pr_debug("msk=%p empty=%d", msk, RB_EMPTY_ROOT(&msk->out_of_order_queue));
	while (p) {
		skb = rb_to_skb(p);
		if (after64(MPTCP_SKB_CB(skb)->map_seq, msk->ack_seq))
			break;

		p = rb_next(p);
		rb_erase(&skb->rbnode, &msk->out_of_order_queue);

		if (unlikely(!after64(MPTCP_SKB_CB(skb)->end_seq,
				      msk->ack_seq))) {
			mptcp_drop(sk, skb);
			MPTCP_INC_STATS(sock_net(sk), MPTCP_MIB_DUPDATA);
			continue;
		}

		end_seq = MPTCP_SKB_CB(skb)->end_seq;
		tail = skb_peek_tail(&sk->sk_receive_queue);
		if (!tail || !mptcp_ooo_try_coalesce(msk, tail, skb)) {
			int delta = msk->ack_seq - MPTCP_SKB_CB(skb)->map_seq;

			/* skip overlapping data, if any */
			pr_debug("uncoalesced seq=%llx ack seq=%llx delta=%d",
				 MPTCP_SKB_CB(skb)->map_seq, msk->ack_seq,
				 delta);
			MPTCP_SKB_CB(skb)->offset += delta;
			__skb_queue_tail(&sk->sk_receive_queue, skb);
		}
		msk->ack_seq = end_seq;
		moved = true;
	}
	return moved;
}

/* In most cases we will be able to lock the mptcp socket.  If its already
 * owned, we need to defer to the work queue to avoid ABBA deadlock.
 */
static bool move_skbs_to_msk(struct mptcp_sock *msk, struct sock *ssk)
{
	struct sock *sk = (struct sock *)msk;
	unsigned int moved = 0;

	__mptcp_move_skbs_from_subflow(msk, ssk, &moved);
	__mptcp_ofo_queue(msk);
	if (unlikely(ssk->sk_err)) {
		if (!sock_owned_by_user(sk))
			__mptcp_error_report(sk);
		else
			set_bit(MPTCP_ERROR_REPORT,  &msk->flags);
	}

	/* If the moves have caught up with the DATA_FIN sequence number
	 * it's time to ack the DATA_FIN and change socket state, but
	 * this is not a good place to change state. Let the workqueue
	 * do it.
	 */
	if (mptcp_pending_data_fin(sk, NULL))
		mptcp_schedule_work(sk);
	return moved > 0;
}

void mptcp_data_ready(struct sock *sk, struct sock *ssk)
{
	struct mptcp_subflow_context *subflow = mptcp_subflow_ctx(ssk);
	struct mptcp_sock *msk = mptcp_sk(sk);
	int sk_rbuf, ssk_rbuf;

	/* The peer can send data while we are shutting down this
	 * subflow at msk destruction time, but we must avoid enqueuing
	 * more data to the msk receive queue
	 */
	if (unlikely(subflow->disposable))
		return;

	ssk_rbuf = READ_ONCE(ssk->sk_rcvbuf);
	sk_rbuf = READ_ONCE(sk->sk_rcvbuf);
	if (unlikely(ssk_rbuf > sk_rbuf))
		sk_rbuf = ssk_rbuf;

	/* over limit? can't append more skbs to msk, Also, no need to wake-up*/
	if (__mptcp_rmem(sk) > sk_rbuf) {
		MPTCP_INC_STATS(sock_net(sk), MPTCP_MIB_RCVPRUNED);
		return;
	}

	/* Wake-up the reader only for in-sequence data */
	mptcp_data_lock(sk);
	if (move_skbs_to_msk(msk, ssk))
		sk->sk_data_ready(sk);

	mptcp_data_unlock(sk);
}

static bool mptcp_do_flush_join_list(struct mptcp_sock *msk)
{
	struct mptcp_subflow_context *subflow;
	bool ret = false;

	if (likely(list_empty(&msk->join_list)))
		return false;

	spin_lock_bh(&msk->join_list_lock);
	list_for_each_entry(subflow, &msk->join_list, node) {
		u32 sseq = READ_ONCE(subflow->setsockopt_seq);

		mptcp_propagate_sndbuf((struct sock *)msk, mptcp_subflow_tcp_sock(subflow));
		if (READ_ONCE(msk->setsockopt_seq) != sseq)
			ret = true;
	}
	list_splice_tail_init(&msk->join_list, &msk->conn_list);
	spin_unlock_bh(&msk->join_list_lock);

	return ret;
}

void __mptcp_flush_join_list(struct mptcp_sock *msk)
{
	if (likely(!mptcp_do_flush_join_list(msk)))
		return;

	if (!test_and_set_bit(MPTCP_WORK_SYNC_SETSOCKOPT, &msk->flags))
		mptcp_schedule_work((struct sock *)msk);
}

static void mptcp_flush_join_list(struct mptcp_sock *msk)
{
	bool sync_needed = test_and_clear_bit(MPTCP_WORK_SYNC_SETSOCKOPT, &msk->flags);

	might_sleep();

	if (!mptcp_do_flush_join_list(msk) && !sync_needed)
		return;

	mptcp_sockopt_sync_all(msk);
}

static bool mptcp_timer_pending(struct sock *sk)
{
	return timer_pending(&inet_csk(sk)->icsk_retransmit_timer);
}

static void mptcp_reset_timer(struct sock *sk)
{
	struct inet_connection_sock *icsk = inet_csk(sk);
	unsigned long tout;

	/* prevent rescheduling on close */
	if (unlikely(inet_sk_state_load(sk) == TCP_CLOSE))
		return;

	tout = mptcp_sk(sk)->timer_ival;
	sk_reset_timer(sk, &icsk->icsk_retransmit_timer, jiffies + tout);
}

bool mptcp_schedule_work(struct sock *sk)
{
	if (inet_sk_state_load(sk) != TCP_CLOSE &&
	    schedule_work(&mptcp_sk(sk)->work)) {
		/* each subflow already holds a reference to the sk, and the
		 * workqueue is invoked by a subflow, so sk can't go away here.
		 */
		sock_hold(sk);
		return true;
	}
	return false;
}

void mptcp_subflow_eof(struct sock *sk)
{
	if (!test_and_set_bit(MPTCP_WORK_EOF, &mptcp_sk(sk)->flags))
		mptcp_schedule_work(sk);
}

static void mptcp_check_for_eof(struct mptcp_sock *msk)
{
	struct mptcp_subflow_context *subflow;
	struct sock *sk = (struct sock *)msk;
	int receivers = 0;

	mptcp_for_each_subflow(msk, subflow)
		receivers += !subflow->rx_eof;
	if (receivers)
		return;

	if (!(sk->sk_shutdown & RCV_SHUTDOWN)) {
		/* hopefully temporary hack: propagate shutdown status
		 * to msk, when all subflows agree on it
		 */
		sk->sk_shutdown |= RCV_SHUTDOWN;

		smp_mb__before_atomic(); /* SHUTDOWN must be visible first */
		sk->sk_data_ready(sk);
	}

	switch (sk->sk_state) {
	case TCP_ESTABLISHED:
		inet_sk_state_store(sk, TCP_CLOSE_WAIT);
		break;
	case TCP_FIN_WAIT1:
		inet_sk_state_store(sk, TCP_CLOSING);
		break;
	case TCP_FIN_WAIT2:
		inet_sk_state_store(sk, TCP_CLOSE);
		break;
	default:
		return;
	}
	mptcp_close_wake_up(sk);
}

static struct sock *mptcp_subflow_recv_lookup(const struct mptcp_sock *msk)
{
	struct mptcp_subflow_context *subflow;
	struct sock *sk = (struct sock *)msk;

	sock_owned_by_me(sk);

	mptcp_for_each_subflow(msk, subflow) {
		if (READ_ONCE(subflow->data_avail))
			return mptcp_subflow_tcp_sock(subflow);
	}

	return NULL;
}

static bool mptcp_skb_can_collapse_to(u64 write_seq,
				      const struct sk_buff *skb,
				      const struct mptcp_ext *mpext)
{
	if (!tcp_skb_can_collapse_to(skb))
		return false;

	/* can collapse only if MPTCP level sequence is in order and this
	 * mapping has not been xmitted yet
	 */
	return mpext && mpext->data_seq + mpext->data_len == write_seq &&
	       !mpext->frozen;
}

/* we can append data to the given data frag if:
 * - there is space available in the backing page_frag
 * - the data frag tail matches the current page_frag free offset
 * - the data frag end sequence number matches the current write seq
 */
static bool mptcp_frag_can_collapse_to(const struct mptcp_sock *msk,
				       const struct page_frag *pfrag,
				       const struct mptcp_data_frag *df)
{
	return df && pfrag->page == df->page &&
		pfrag->size - pfrag->offset > 0 &&
		pfrag->offset == (df->offset + df->data_len) &&
		df->data_seq + df->data_len == msk->write_seq;
}

static int mptcp_wmem_with_overhead(int size)
{
	return size + ((sizeof(struct mptcp_data_frag) * size) >> PAGE_SHIFT);
}

static void __mptcp_wmem_reserve(struct sock *sk, int size)
{
	int amount = mptcp_wmem_with_overhead(size);
	struct mptcp_sock *msk = mptcp_sk(sk);

	WARN_ON_ONCE(msk->wmem_reserved);
	if (WARN_ON_ONCE(amount < 0))
		amount = 0;

	if (amount <= sk->sk_forward_alloc)
		goto reserve;

	/* under memory pressure try to reserve at most a single page
	 * otherwise try to reserve the full estimate and fallback
	 * to a single page before entering the error path
	 */
	if ((tcp_under_memory_pressure(sk) && amount > PAGE_SIZE) ||
	    !sk_wmem_schedule(sk, amount)) {
		if (amount <= PAGE_SIZE)
			goto nomem;

		amount = PAGE_SIZE;
		if (!sk_wmem_schedule(sk, amount))
			goto nomem;
	}

reserve:
	msk->wmem_reserved = amount;
	sk->sk_forward_alloc -= amount;
	return;

nomem:
	/* we will wait for memory on next allocation */
	msk->wmem_reserved = -1;
}

static void __mptcp_update_wmem(struct sock *sk)
{
	struct mptcp_sock *msk = mptcp_sk(sk);

#ifdef CONFIG_LOCKDEP
	WARN_ON_ONCE(!lockdep_is_held(&sk->sk_lock.slock));
#endif

	if (!msk->wmem_reserved)
		return;

	if (msk->wmem_reserved < 0)
		msk->wmem_reserved = 0;
	if (msk->wmem_reserved > 0) {
		sk->sk_forward_alloc += msk->wmem_reserved;
		msk->wmem_reserved = 0;
	}
}

static bool mptcp_wmem_alloc(struct sock *sk, int size)
{
	struct mptcp_sock *msk = mptcp_sk(sk);

	/* check for pre-existing error condition */
	if (msk->wmem_reserved < 0)
		return false;

	if (msk->wmem_reserved >= size)
		goto account;

	mptcp_data_lock(sk);
	if (!sk_wmem_schedule(sk, size)) {
		mptcp_data_unlock(sk);
		return false;
	}

	sk->sk_forward_alloc -= size;
	msk->wmem_reserved += size;
	mptcp_data_unlock(sk);

account:
	msk->wmem_reserved -= size;
	return true;
}

static void mptcp_wmem_uncharge(struct sock *sk, int size)
{
	struct mptcp_sock *msk = mptcp_sk(sk);

	if (msk->wmem_reserved < 0)
		msk->wmem_reserved = 0;
	msk->wmem_reserved += size;
}

static void __mptcp_mem_reclaim_partial(struct sock *sk)
{
	lockdep_assert_held_once(&sk->sk_lock.slock);
	__mptcp_update_wmem(sk);
	sk_mem_reclaim_partial(sk);
}

static void mptcp_mem_reclaim_partial(struct sock *sk)
{
	struct mptcp_sock *msk = mptcp_sk(sk);

	/* if we are experiencing a transint allocation error,
	 * the forward allocation memory has been already
	 * released
	 */
	if (msk->wmem_reserved < 0)
		return;

	mptcp_data_lock(sk);
	sk->sk_forward_alloc += msk->wmem_reserved;
	sk_mem_reclaim_partial(sk);
	msk->wmem_reserved = sk->sk_forward_alloc;
	sk->sk_forward_alloc = 0;
	mptcp_data_unlock(sk);
}

static void dfrag_uncharge(struct sock *sk, int len)
{
	sk_mem_uncharge(sk, len);
	sk_wmem_queued_add(sk, -len);
}

static void dfrag_clear(struct sock *sk, struct mptcp_data_frag *dfrag)
{
	int len = dfrag->data_len + dfrag->overhead;

	list_del(&dfrag->list);
	dfrag_uncharge(sk, len);
	put_page(dfrag->page);
}

static void __mptcp_clean_una(struct sock *sk)
{
	struct mptcp_sock *msk = mptcp_sk(sk);
	struct mptcp_data_frag *dtmp, *dfrag;
	bool cleaned = false;
	u64 snd_una;

	/* on fallback we just need to ignore snd_una, as this is really
	 * plain TCP
	 */
	if (__mptcp_check_fallback(msk))
		msk->snd_una = READ_ONCE(msk->snd_nxt);

	snd_una = msk->snd_una;
	list_for_each_entry_safe(dfrag, dtmp, &msk->rtx_queue, list) {
		if (after64(dfrag->data_seq + dfrag->data_len, snd_una))
			break;

		if (unlikely(dfrag == msk->first_pending)) {
			/* in recovery mode can see ack after the current snd head */
			if (WARN_ON_ONCE(!msk->recovery))
				break;

			WRITE_ONCE(msk->first_pending, mptcp_send_next(sk));
		}

		dfrag_clear(sk, dfrag);
		cleaned = true;
	}

	dfrag = mptcp_rtx_head(sk);
	if (dfrag && after64(snd_una, dfrag->data_seq)) {
		u64 delta = snd_una - dfrag->data_seq;

		/* prevent wrap around in recovery mode */
		if (unlikely(delta > dfrag->already_sent)) {
			if (WARN_ON_ONCE(!msk->recovery))
				goto out;
			if (WARN_ON_ONCE(delta > dfrag->data_len))
				goto out;
			dfrag->already_sent += delta - dfrag->already_sent;
		}

		dfrag->data_seq += delta;
		dfrag->offset += delta;
		dfrag->data_len -= delta;
		dfrag->already_sent -= delta;

		dfrag_uncharge(sk, delta);
		cleaned = true;
	}

	/* all retransmitted data acked, recovery completed */
	if (unlikely(msk->recovery) && after64(msk->snd_una, msk->recovery_snd_nxt))
		msk->recovery = false;

out:
	if (cleaned && tcp_under_memory_pressure(sk))
		__mptcp_mem_reclaim_partial(sk);

	if (snd_una == READ_ONCE(msk->snd_nxt) && !msk->recovery) {
		if (mptcp_timer_pending(sk) && !mptcp_data_fin_enabled(msk))
			mptcp_stop_timer(sk);
	} else {
		mptcp_reset_timer(sk);
	}
}

static void __mptcp_clean_una_wakeup(struct sock *sk)
{
#ifdef CONFIG_LOCKDEP
	WARN_ON_ONCE(!lockdep_is_held(&sk->sk_lock.slock));
#endif
	__mptcp_clean_una(sk);
	mptcp_write_space(sk);
}

static void mptcp_clean_una_wakeup(struct sock *sk)
{
	mptcp_data_lock(sk);
	__mptcp_clean_una_wakeup(sk);
	mptcp_data_unlock(sk);
}

static void mptcp_enter_memory_pressure(struct sock *sk)
{
	struct mptcp_subflow_context *subflow;
	struct mptcp_sock *msk = mptcp_sk(sk);
	bool first = true;

	sk_stream_moderate_sndbuf(sk);
	mptcp_for_each_subflow(msk, subflow) {
		struct sock *ssk = mptcp_subflow_tcp_sock(subflow);

		if (first)
			tcp_enter_memory_pressure(ssk);
		sk_stream_moderate_sndbuf(ssk);
		first = false;
	}
}

/* ensure we get enough memory for the frag hdr, beyond some minimal amount of
 * data
 */
static bool mptcp_page_frag_refill(struct sock *sk, struct page_frag *pfrag)
{
	if (likely(skb_page_frag_refill(32U + sizeof(struct mptcp_data_frag),
					pfrag, sk->sk_allocation)))
		return true;

	mptcp_enter_memory_pressure(sk);
	return false;
}

static struct mptcp_data_frag *
mptcp_carve_data_frag(const struct mptcp_sock *msk, struct page_frag *pfrag,
		      int orig_offset)
{
	int offset = ALIGN(orig_offset, sizeof(long));
	struct mptcp_data_frag *dfrag;

	dfrag = (struct mptcp_data_frag *)(page_to_virt(pfrag->page) + offset);
	dfrag->data_len = 0;
	dfrag->data_seq = msk->write_seq;
	dfrag->overhead = offset - orig_offset + sizeof(struct mptcp_data_frag);
	dfrag->offset = offset + sizeof(struct mptcp_data_frag);
	dfrag->already_sent = 0;
	dfrag->page = pfrag->page;

	return dfrag;
}

struct mptcp_sendmsg_info {
	int mss_now;
	int size_goal;
	u16 limit;
	u16 sent;
	unsigned int flags;
	bool data_lock_held;
};

static int mptcp_check_allowed_size(struct mptcp_sock *msk, u64 data_seq,
				    int avail_size)
{
	u64 window_end = mptcp_wnd_end(msk);

	if (__mptcp_check_fallback(msk))
		return avail_size;

	if (!before64(data_seq + avail_size, window_end)) {
		u64 allowed_size = window_end - data_seq;

		return min_t(unsigned int, allowed_size, avail_size);
	}

	return avail_size;
}

static bool __mptcp_add_ext(struct sk_buff *skb, gfp_t gfp)
{
	struct skb_ext *mpext = __skb_ext_alloc(gfp);

	if (!mpext)
		return false;
	__skb_ext_set(skb, SKB_EXT_MPTCP, mpext);
	return true;
}

static struct sk_buff *__mptcp_do_alloc_tx_skb(struct sock *sk, gfp_t gfp)
{
	struct sk_buff *skb;

	skb = alloc_skb_fclone(MAX_TCP_HEADER, gfp);
	if (likely(skb)) {
		if (likely(__mptcp_add_ext(skb, gfp))) {
			skb_reserve(skb, MAX_TCP_HEADER);
			skb->reserved_tailroom = skb->end - skb->tail;
			return skb;
		}
		__kfree_skb(skb);
	} else {
		mptcp_enter_memory_pressure(sk);
	}
	return NULL;
}

static bool __mptcp_alloc_tx_skb(struct sock *sk, struct sock *ssk, gfp_t gfp)
{
	struct sk_buff *skb;

	if (ssk->sk_tx_skb_cache) {
		skb = ssk->sk_tx_skb_cache;
		if (unlikely(!skb_ext_find(skb, SKB_EXT_MPTCP) &&
			     !__mptcp_add_ext(skb, gfp)))
			return false;
		return true;
	}

	skb = __mptcp_do_alloc_tx_skb(sk, gfp);
	if (!skb)
		return false;

	if (likely(sk_wmem_schedule(ssk, skb->truesize))) {
		ssk->sk_tx_skb_cache = skb;
		return true;
	}
	kfree_skb(skb);
	return false;
}

static bool mptcp_alloc_tx_skb(struct sock *sk, struct sock *ssk, bool data_lock_held)
{
	gfp_t gfp = data_lock_held ? GFP_ATOMIC : sk->sk_allocation;

	if (unlikely(tcp_under_memory_pressure(sk))) {
		if (data_lock_held)
			__mptcp_mem_reclaim_partial(sk);
		else
			mptcp_mem_reclaim_partial(sk);
	}
	return __mptcp_alloc_tx_skb(sk, ssk, gfp);
}

/* note: this always recompute the csum on the whole skb, even
 * if we just appended a single frag. More status info needed
 */
static void mptcp_update_data_checksum(struct sk_buff *skb, int added)
{
	struct mptcp_ext *mpext = mptcp_get_ext(skb);
	__wsum csum = ~csum_unfold(mpext->csum);
	int offset = skb->len - added;

	mpext->csum = csum_fold(csum_block_add(csum, skb_checksum(skb, offset, added, 0), offset));
}

static int mptcp_sendmsg_frag(struct sock *sk, struct sock *ssk,
			      struct mptcp_data_frag *dfrag,
			      struct mptcp_sendmsg_info *info)
{
	u64 data_seq = dfrag->data_seq + info->sent;
	struct mptcp_sock *msk = mptcp_sk(sk);
	bool zero_window_probe = false;
	struct mptcp_ext *mpext = NULL;
	struct sk_buff *skb, *tail;
	bool must_collapse = false;
	int size_bias = 0;
	int avail_size;
	size_t ret = 0;

	pr_debug("msk=%p ssk=%p sending dfrag at seq=%llu len=%u already sent=%u",
		 msk, ssk, dfrag->data_seq, dfrag->data_len, info->sent);

	/* compute send limit */
	info->mss_now = tcp_send_mss(ssk, &info->size_goal, info->flags);
	avail_size = info->size_goal;
	skb = tcp_write_queue_tail(ssk);
	if (skb) {
		/* Limit the write to the size available in the
		 * current skb, if any, so that we create at most a new skb.
		 * Explicitly tells TCP internals to avoid collapsing on later
		 * queue management operation, to avoid breaking the ext <->
		 * SSN association set here
		 */
		mpext = skb_ext_find(skb, SKB_EXT_MPTCP);
		if (!mptcp_skb_can_collapse_to(data_seq, skb, mpext)) {
			TCP_SKB_CB(skb)->eor = 1;
			goto alloc_skb;
		}

<<<<<<< HEAD
		must_collapse = (info->size_goal - skb->len > 0) &&
=======
		must_collapse = (info->size_goal > skb->len) &&
>>>>>>> 318a54c0
				(skb_shinfo(skb)->nr_frags < sysctl_max_skb_frags);
		if (must_collapse) {
			size_bias = skb->len;
			avail_size = info->size_goal - skb->len;
		}
	}

alloc_skb:
<<<<<<< HEAD
	if (!must_collapse && !ssk->sk_tx_skb_cache &&
=======
	if (!must_collapse &&
>>>>>>> 318a54c0
	    !mptcp_alloc_tx_skb(sk, ssk, info->data_lock_held))
		return 0;

	/* Zero window and all data acked? Probe. */
	avail_size = mptcp_check_allowed_size(msk, data_seq, avail_size);
	if (avail_size == 0) {
		u64 snd_una = READ_ONCE(msk->snd_una);

		if (skb || snd_una != msk->snd_nxt)
			return 0;
		zero_window_probe = true;
		data_seq = snd_una - 1;
		avail_size = 1;
	}

	if (WARN_ON_ONCE(info->sent > info->limit ||
			 info->limit > dfrag->data_len))
		return 0;

	ret = info->limit - info->sent;
	tail = tcp_build_frag(ssk, avail_size + size_bias, info->flags,
			      dfrag->page, dfrag->offset + info->sent, &ret);
	if (!tail) {
		tcp_remove_empty_skb(sk, tcp_write_queue_tail(ssk));
		return -ENOMEM;
	}

	/* if the tail skb is still the cached one, collapsing really happened.
	 */
	if (skb == tail) {
		TCP_SKB_CB(tail)->tcp_flags &= ~TCPHDR_PSH;
		mpext->data_len += ret;
		WARN_ON_ONCE(zero_window_probe);
		goto out;
	}

	mpext = skb_ext_find(tail, SKB_EXT_MPTCP);
	if (WARN_ON_ONCE(!mpext)) {
		/* should never reach here, stream corrupted */
		return -EINVAL;
	}

	memset(mpext, 0, sizeof(*mpext));
	mpext->data_seq = data_seq;
	mpext->subflow_seq = mptcp_subflow_ctx(ssk)->rel_write_seq;
	mpext->data_len = ret;
	mpext->use_map = 1;
	mpext->dsn64 = 1;

	pr_debug("data_seq=%llu subflow_seq=%u data_len=%u dsn64=%d",
		 mpext->data_seq, mpext->subflow_seq, mpext->data_len,
		 mpext->dsn64);

	if (zero_window_probe) {
		mptcp_subflow_ctx(ssk)->rel_write_seq += ret;
		mpext->frozen = 1;
		if (READ_ONCE(msk->csum_enabled))
			mptcp_update_data_checksum(tail, ret);
		tcp_push_pending_frames(ssk);
		return 0;
	}
out:
	if (READ_ONCE(msk->csum_enabled))
		mptcp_update_data_checksum(tail, ret);
	mptcp_subflow_ctx(ssk)->rel_write_seq += ret;
	return ret;
}

#define MPTCP_SEND_BURST_SIZE		((1 << 16) - \
					 sizeof(struct tcphdr) - \
					 MAX_TCP_OPTION_SPACE - \
					 sizeof(struct ipv6hdr) - \
					 sizeof(struct frag_hdr))

struct subflow_send_info {
	struct sock *ssk;
	u64 ratio;
};

void mptcp_subflow_set_active(struct mptcp_subflow_context *subflow)
{
	if (!subflow->stale)
		return;

	subflow->stale = 0;
	MPTCP_INC_STATS(sock_net(mptcp_subflow_tcp_sock(subflow)), MPTCP_MIB_SUBFLOWRECOVER);
}

bool mptcp_subflow_active(struct mptcp_subflow_context *subflow)
{
	if (unlikely(subflow->stale)) {
		u32 rcv_tstamp = READ_ONCE(tcp_sk(mptcp_subflow_tcp_sock(subflow))->rcv_tstamp);

		if (subflow->stale_rcv_tstamp == rcv_tstamp)
			return false;

		mptcp_subflow_set_active(subflow);
	}
	return __mptcp_subflow_active(subflow);
}

/* implement the mptcp packet scheduler;
 * returns the subflow that will transmit the next DSS
 * additionally updates the rtx timeout
 */
static struct sock *mptcp_subflow_get_send(struct mptcp_sock *msk)
{
	struct subflow_send_info send_info[2];
	struct mptcp_subflow_context *subflow;
	struct sock *sk = (struct sock *)msk;
	int i, nr_active = 0;
	struct sock *ssk;
	long tout = 0;
	u64 ratio;
	u32 pace;

	sock_owned_by_me(sk);

	if (__mptcp_check_fallback(msk)) {
		if (!msk->first)
			return NULL;
		return sk_stream_memory_free(msk->first) ? msk->first : NULL;
	}

	/* re-use last subflow, if the burst allow that */
	if (msk->last_snd && msk->snd_burst > 0 &&
	    sk_stream_memory_free(msk->last_snd) &&
	    mptcp_subflow_active(mptcp_subflow_ctx(msk->last_snd))) {
		mptcp_set_timeout(sk);
		return msk->last_snd;
	}

	/* pick the subflow with the lower wmem/wspace ratio */
	for (i = 0; i < 2; ++i) {
		send_info[i].ssk = NULL;
		send_info[i].ratio = -1;
	}
	mptcp_for_each_subflow(msk, subflow) {
		trace_mptcp_subflow_get_send(subflow);
		ssk =  mptcp_subflow_tcp_sock(subflow);
		if (!mptcp_subflow_active(subflow))
			continue;

		tout = max(tout, mptcp_timeout_from_subflow(subflow));
		nr_active += !subflow->backup;
		if (!sk_stream_memory_free(subflow->tcp_sock) || !tcp_sk(ssk)->snd_wnd)
			continue;

		pace = READ_ONCE(ssk->sk_pacing_rate);
		if (!pace)
			continue;

		ratio = div_u64((u64)READ_ONCE(ssk->sk_wmem_queued) << 32,
				pace);
		if (ratio < send_info[subflow->backup].ratio) {
			send_info[subflow->backup].ssk = ssk;
			send_info[subflow->backup].ratio = ratio;
		}
	}
	__mptcp_set_timeout(sk, tout);

	/* pick the best backup if no other subflow is active */
	if (!nr_active)
		send_info[0].ssk = send_info[1].ssk;

	if (send_info[0].ssk) {
		msk->last_snd = send_info[0].ssk;
		msk->snd_burst = min_t(int, MPTCP_SEND_BURST_SIZE,
				       tcp_sk(msk->last_snd)->snd_wnd);
		return msk->last_snd;
	}

	return NULL;
}

static void mptcp_push_release(struct sock *sk, struct sock *ssk,
			       struct mptcp_sendmsg_info *info)
{
	tcp_push(ssk, 0, info->mss_now, tcp_sk(ssk)->nonagle, info->size_goal);
	release_sock(ssk);
}

void __mptcp_push_pending(struct sock *sk, unsigned int flags)
{
	struct sock *prev_ssk = NULL, *ssk = NULL;
	struct mptcp_sock *msk = mptcp_sk(sk);
	struct mptcp_sendmsg_info info = {
				.flags = flags,
	};
	struct mptcp_data_frag *dfrag;
	int len, copied = 0;

	while ((dfrag = mptcp_send_head(sk))) {
		info.sent = dfrag->already_sent;
		info.limit = dfrag->data_len;
		len = dfrag->data_len - dfrag->already_sent;
		while (len > 0) {
			int ret = 0;

			prev_ssk = ssk;
			mptcp_flush_join_list(msk);
			ssk = mptcp_subflow_get_send(msk);

			/* First check. If the ssk has changed since
			 * the last round, release prev_ssk
			 */
			if (ssk != prev_ssk && prev_ssk)
				mptcp_push_release(sk, prev_ssk, &info);
			if (!ssk)
				goto out;

			/* Need to lock the new subflow only if different
			 * from the previous one, otherwise we are still
			 * helding the relevant lock
			 */
			if (ssk != prev_ssk)
				lock_sock(ssk);

			ret = mptcp_sendmsg_frag(sk, ssk, dfrag, &info);
			if (ret <= 0) {
				mptcp_push_release(sk, ssk, &info);
				goto out;
			}

			info.sent += ret;
			dfrag->already_sent += ret;
			msk->snd_nxt += ret;
			msk->snd_burst -= ret;
			msk->tx_pending_data -= ret;
			copied += ret;
			len -= ret;
		}
		WRITE_ONCE(msk->first_pending, mptcp_send_next(sk));
	}

	/* at this point we held the socket lock for the last subflow we used */
	if (ssk)
		mptcp_push_release(sk, ssk, &info);

out:
	/* ensure the rtx timer is running */
	if (!mptcp_timer_pending(sk))
		mptcp_reset_timer(sk);
	if (copied)
		__mptcp_check_send_data_fin(sk);
}

static void __mptcp_subflow_push_pending(struct sock *sk, struct sock *ssk)
{
	struct mptcp_sock *msk = mptcp_sk(sk);
	struct mptcp_sendmsg_info info = {
		.data_lock_held = true,
	};
	struct mptcp_data_frag *dfrag;
	struct sock *xmit_ssk;
	int len, copied = 0;
	bool first = true;

	info.flags = 0;
	while ((dfrag = mptcp_send_head(sk))) {
		info.sent = dfrag->already_sent;
		info.limit = dfrag->data_len;
		len = dfrag->data_len - dfrag->already_sent;
		while (len > 0) {
			int ret = 0;

			/* the caller already invoked the packet scheduler,
			 * check for a different subflow usage only after
			 * spooling the first chunk of data
			 */
			xmit_ssk = first ? ssk : mptcp_subflow_get_send(mptcp_sk(sk));
			if (!xmit_ssk)
				goto out;
			if (xmit_ssk != ssk) {
				mptcp_subflow_delegate(mptcp_subflow_ctx(xmit_ssk));
				goto out;
			}

			ret = mptcp_sendmsg_frag(sk, ssk, dfrag, &info);
			if (ret <= 0)
				goto out;

			info.sent += ret;
			dfrag->already_sent += ret;
			msk->snd_nxt += ret;
			msk->snd_burst -= ret;
			msk->tx_pending_data -= ret;
			copied += ret;
			len -= ret;
			first = false;
		}
		WRITE_ONCE(msk->first_pending, mptcp_send_next(sk));
	}

out:
	/* __mptcp_alloc_tx_skb could have released some wmem and we are
	 * not going to flush it via release_sock()
	 */
	__mptcp_update_wmem(sk);
	if (copied) {
		tcp_push(ssk, 0, info.mss_now, tcp_sk(ssk)->nonagle,
			 info.size_goal);
		if (!mptcp_timer_pending(sk))
			mptcp_reset_timer(sk);

		if (msk->snd_data_fin_enable &&
		    msk->snd_nxt + 1 == msk->write_seq)
			mptcp_schedule_work(sk);
	}
}

static void mptcp_set_nospace(struct sock *sk)
{
	/* enable autotune */
	set_bit(SOCK_NOSPACE, &sk->sk_socket->flags);

	/* will be cleared on avail space */
	set_bit(MPTCP_NOSPACE, &mptcp_sk(sk)->flags);
}

static int mptcp_sendmsg(struct sock *sk, struct msghdr *msg, size_t len)
{
	struct mptcp_sock *msk = mptcp_sk(sk);
	struct page_frag *pfrag;
	size_t copied = 0;
	int ret = 0;
	long timeo;

	/* we don't support FASTOPEN yet */
	if (msg->msg_flags & MSG_FASTOPEN)
		return -EOPNOTSUPP;

	/* silently ignore everything else */
	msg->msg_flags &= MSG_MORE | MSG_DONTWAIT | MSG_NOSIGNAL;

	mptcp_lock_sock(sk, __mptcp_wmem_reserve(sk, min_t(size_t, 1 << 20, len)));

	timeo = sock_sndtimeo(sk, msg->msg_flags & MSG_DONTWAIT);

	if ((1 << sk->sk_state) & ~(TCPF_ESTABLISHED | TCPF_CLOSE_WAIT)) {
		ret = sk_stream_wait_connect(sk, &timeo);
		if (ret)
			goto out;
	}

	pfrag = sk_page_frag(sk);

	while (msg_data_left(msg)) {
		int total_ts, frag_truesize = 0;
		struct mptcp_data_frag *dfrag;
		bool dfrag_collapsed;
		size_t psize, offset;

		if (sk->sk_err || (sk->sk_shutdown & SEND_SHUTDOWN)) {
			ret = -EPIPE;
			goto out;
		}

		/* reuse tail pfrag, if possible, or carve a new one from the
		 * page allocator
		 */
		dfrag = mptcp_pending_tail(sk);
		dfrag_collapsed = mptcp_frag_can_collapse_to(msk, pfrag, dfrag);
		if (!dfrag_collapsed) {
			if (!sk_stream_memory_free(sk))
				goto wait_for_memory;

			if (!mptcp_page_frag_refill(sk, pfrag))
				goto wait_for_memory;

			dfrag = mptcp_carve_data_frag(msk, pfrag, pfrag->offset);
			frag_truesize = dfrag->overhead;
		}

		/* we do not bound vs wspace, to allow a single packet.
		 * memory accounting will prevent execessive memory usage
		 * anyway
		 */
		offset = dfrag->offset + dfrag->data_len;
		psize = pfrag->size - offset;
		psize = min_t(size_t, psize, msg_data_left(msg));
		total_ts = psize + frag_truesize;

		if (!mptcp_wmem_alloc(sk, total_ts))
			goto wait_for_memory;

		if (copy_page_from_iter(dfrag->page, offset, psize,
					&msg->msg_iter) != psize) {
			mptcp_wmem_uncharge(sk, psize + frag_truesize);
			ret = -EFAULT;
			goto out;
		}

		/* data successfully copied into the write queue */
		copied += psize;
		dfrag->data_len += psize;
		frag_truesize += psize;
		pfrag->offset += frag_truesize;
		WRITE_ONCE(msk->write_seq, msk->write_seq + psize);
		msk->tx_pending_data += psize;

		/* charge data on mptcp pending queue to the msk socket
		 * Note: we charge such data both to sk and ssk
		 */
		sk_wmem_queued_add(sk, frag_truesize);
		if (!dfrag_collapsed) {
			get_page(dfrag->page);
			list_add_tail(&dfrag->list, &msk->rtx_queue);
			if (!msk->first_pending)
				WRITE_ONCE(msk->first_pending, dfrag);
		}
		pr_debug("msk=%p dfrag at seq=%llu len=%u sent=%u new=%d", msk,
			 dfrag->data_seq, dfrag->data_len, dfrag->already_sent,
			 !dfrag_collapsed);

		continue;

wait_for_memory:
		mptcp_set_nospace(sk);
		__mptcp_push_pending(sk, msg->msg_flags);
		ret = sk_stream_wait_memory(sk, &timeo);
		if (ret)
			goto out;
	}

	if (copied)
		__mptcp_push_pending(sk, msg->msg_flags);

out:
	release_sock(sk);
	return copied ? : ret;
}

static int __mptcp_recvmsg_mskq(struct mptcp_sock *msk,
				struct msghdr *msg,
				size_t len, int flags,
				struct scm_timestamping_internal *tss,
				int *cmsg_flags)
{
	struct sk_buff *skb, *tmp;
	int copied = 0;

	skb_queue_walk_safe(&msk->receive_queue, skb, tmp) {
		u32 offset = MPTCP_SKB_CB(skb)->offset;
		u32 data_len = skb->len - offset;
		u32 count = min_t(size_t, len - copied, data_len);
		int err;

		if (!(flags & MSG_TRUNC)) {
			err = skb_copy_datagram_msg(skb, offset, msg, count);
			if (unlikely(err < 0)) {
				if (!copied)
					return err;
				break;
			}
		}

		if (MPTCP_SKB_CB(skb)->has_rxtstamp) {
			tcp_update_recv_tstamps(skb, tss);
			*cmsg_flags |= MPTCP_CMSG_TS;
		}

		copied += count;

		if (count < data_len) {
			if (!(flags & MSG_PEEK))
				MPTCP_SKB_CB(skb)->offset += count;
			break;
		}

		if (!(flags & MSG_PEEK)) {
			/* we will bulk release the skb memory later */
			skb->destructor = NULL;
			WRITE_ONCE(msk->rmem_released, msk->rmem_released + skb->truesize);
			__skb_unlink(skb, &msk->receive_queue);
			__kfree_skb(skb);
		}

		if (copied >= len)
			break;
	}

	return copied;
}

/* receive buffer autotuning.  See tcp_rcv_space_adjust for more information.
 *
 * Only difference: Use highest rtt estimate of the subflows in use.
 */
static void mptcp_rcv_space_adjust(struct mptcp_sock *msk, int copied)
{
	struct mptcp_subflow_context *subflow;
	struct sock *sk = (struct sock *)msk;
	u32 time, advmss = 1;
	u64 rtt_us, mstamp;

	sock_owned_by_me(sk);

	if (copied <= 0)
		return;

	msk->rcvq_space.copied += copied;

	mstamp = div_u64(tcp_clock_ns(), NSEC_PER_USEC);
	time = tcp_stamp_us_delta(mstamp, msk->rcvq_space.time);

	rtt_us = msk->rcvq_space.rtt_us;
	if (rtt_us && time < (rtt_us >> 3))
		return;

	rtt_us = 0;
	mptcp_for_each_subflow(msk, subflow) {
		const struct tcp_sock *tp;
		u64 sf_rtt_us;
		u32 sf_advmss;

		tp = tcp_sk(mptcp_subflow_tcp_sock(subflow));

		sf_rtt_us = READ_ONCE(tp->rcv_rtt_est.rtt_us);
		sf_advmss = READ_ONCE(tp->advmss);

		rtt_us = max(sf_rtt_us, rtt_us);
		advmss = max(sf_advmss, advmss);
	}

	msk->rcvq_space.rtt_us = rtt_us;
	if (time < (rtt_us >> 3) || rtt_us == 0)
		return;

	if (msk->rcvq_space.copied <= msk->rcvq_space.space)
		goto new_measure;

	if (sock_net(sk)->ipv4.sysctl_tcp_moderate_rcvbuf &&
	    !(sk->sk_userlocks & SOCK_RCVBUF_LOCK)) {
		int rcvmem, rcvbuf;
		u64 rcvwin, grow;

		rcvwin = ((u64)msk->rcvq_space.copied << 1) + 16 * advmss;

		grow = rcvwin * (msk->rcvq_space.copied - msk->rcvq_space.space);

		do_div(grow, msk->rcvq_space.space);
		rcvwin += (grow << 1);

		rcvmem = SKB_TRUESIZE(advmss + MAX_TCP_HEADER);
		while (tcp_win_from_space(sk, rcvmem) < advmss)
			rcvmem += 128;

		do_div(rcvwin, advmss);
		rcvbuf = min_t(u64, rcvwin * rcvmem,
			       sock_net(sk)->ipv4.sysctl_tcp_rmem[2]);

		if (rcvbuf > sk->sk_rcvbuf) {
			u32 window_clamp;

			window_clamp = tcp_win_from_space(sk, rcvbuf);
			WRITE_ONCE(sk->sk_rcvbuf, rcvbuf);

			/* Make subflows follow along.  If we do not do this, we
			 * get drops at subflow level if skbs can't be moved to
			 * the mptcp rx queue fast enough (announced rcv_win can
			 * exceed ssk->sk_rcvbuf).
			 */
			mptcp_for_each_subflow(msk, subflow) {
				struct sock *ssk;
				bool slow;

				ssk = mptcp_subflow_tcp_sock(subflow);
				slow = lock_sock_fast(ssk);
				WRITE_ONCE(ssk->sk_rcvbuf, rcvbuf);
				tcp_sk(ssk)->window_clamp = window_clamp;
				tcp_cleanup_rbuf(ssk, 1);
				unlock_sock_fast(ssk, slow);
			}
		}
	}

	msk->rcvq_space.space = msk->rcvq_space.copied;
new_measure:
	msk->rcvq_space.copied = 0;
	msk->rcvq_space.time = mstamp;
}

static void __mptcp_update_rmem(struct sock *sk)
{
	struct mptcp_sock *msk = mptcp_sk(sk);

	if (!msk->rmem_released)
		return;

	atomic_sub(msk->rmem_released, &sk->sk_rmem_alloc);
	sk_mem_uncharge(sk, msk->rmem_released);
	WRITE_ONCE(msk->rmem_released, 0);
}

static void __mptcp_splice_receive_queue(struct sock *sk)
{
	struct mptcp_sock *msk = mptcp_sk(sk);

	skb_queue_splice_tail_init(&sk->sk_receive_queue, &msk->receive_queue);
}

static bool __mptcp_move_skbs(struct mptcp_sock *msk)
{
	struct sock *sk = (struct sock *)msk;
	unsigned int moved = 0;
	bool ret, done;

	mptcp_flush_join_list(msk);
	do {
		struct sock *ssk = mptcp_subflow_recv_lookup(msk);
		bool slowpath;

		/* we can have data pending in the subflows only if the msk
		 * receive buffer was full at subflow_data_ready() time,
		 * that is an unlikely slow path.
		 */
		if (likely(!ssk))
			break;

		slowpath = lock_sock_fast(ssk);
		mptcp_data_lock(sk);
		__mptcp_update_rmem(sk);
		done = __mptcp_move_skbs_from_subflow(msk, ssk, &moved);
		mptcp_data_unlock(sk);

		if (unlikely(ssk->sk_err))
			__mptcp_error_report(sk);
		unlock_sock_fast(ssk, slowpath);
	} while (!done);

	/* acquire the data lock only if some input data is pending */
	ret = moved > 0;
	if (!RB_EMPTY_ROOT(&msk->out_of_order_queue) ||
	    !skb_queue_empty_lockless(&sk->sk_receive_queue)) {
		mptcp_data_lock(sk);
		__mptcp_update_rmem(sk);
		ret |= __mptcp_ofo_queue(msk);
		__mptcp_splice_receive_queue(sk);
		mptcp_data_unlock(sk);
	}
	if (ret)
		mptcp_check_data_fin((struct sock *)msk);
	return !skb_queue_empty(&msk->receive_queue);
}

static int mptcp_recvmsg(struct sock *sk, struct msghdr *msg, size_t len,
			 int nonblock, int flags, int *addr_len)
{
	struct mptcp_sock *msk = mptcp_sk(sk);
	struct scm_timestamping_internal tss;
	int copied = 0, cmsg_flags = 0;
	int target;
	long timeo;

	/* MSG_ERRQUEUE is really a no-op till we support IP_RECVERR */
	if (unlikely(flags & MSG_ERRQUEUE))
		return inet_recv_error(sk, msg, len, addr_len);

	mptcp_lock_sock(sk, __mptcp_splice_receive_queue(sk));
	if (unlikely(sk->sk_state == TCP_LISTEN)) {
		copied = -ENOTCONN;
		goto out_err;
	}

	timeo = sock_rcvtimeo(sk, nonblock);

	len = min_t(size_t, len, INT_MAX);
	target = sock_rcvlowat(sk, flags & MSG_WAITALL, len);

	while (copied < len) {
		int bytes_read;

		bytes_read = __mptcp_recvmsg_mskq(msk, msg, len - copied, flags, &tss, &cmsg_flags);
		if (unlikely(bytes_read < 0)) {
			if (!copied)
				copied = bytes_read;
			goto out_err;
		}

		copied += bytes_read;

		/* be sure to advertise window change */
		mptcp_cleanup_rbuf(msk);

		if (skb_queue_empty(&msk->receive_queue) && __mptcp_move_skbs(msk))
			continue;

		/* only the master socket status is relevant here. The exit
		 * conditions mirror closely tcp_recvmsg()
		 */
		if (copied >= target)
			break;

		if (copied) {
			if (sk->sk_err ||
			    sk->sk_state == TCP_CLOSE ||
			    (sk->sk_shutdown & RCV_SHUTDOWN) ||
			    !timeo ||
			    signal_pending(current))
				break;
		} else {
			if (sk->sk_err) {
				copied = sock_error(sk);
				break;
			}

			if (test_and_clear_bit(MPTCP_WORK_EOF, &msk->flags))
				mptcp_check_for_eof(msk);

			if (sk->sk_shutdown & RCV_SHUTDOWN) {
				/* race breaker: the shutdown could be after the
				 * previous receive queue check
				 */
				if (__mptcp_move_skbs(msk))
					continue;
				break;
			}

			if (sk->sk_state == TCP_CLOSE) {
				copied = -ENOTCONN;
				break;
			}

			if (!timeo) {
				copied = -EAGAIN;
				break;
			}

			if (signal_pending(current)) {
				copied = sock_intr_errno(timeo);
				break;
			}
		}

		pr_debug("block timeout %ld", timeo);
		sk_wait_data(sk, &timeo, NULL);
	}

out_err:
	if (cmsg_flags && copied >= 0) {
		if (cmsg_flags & MPTCP_CMSG_TS)
			tcp_recv_timestamp(msg, sk, &tss);
	}

	pr_debug("msk=%p rx queue empty=%d:%d copied=%d",
		 msk, skb_queue_empty_lockless(&sk->sk_receive_queue),
		 skb_queue_empty(&msk->receive_queue), copied);
	if (!(flags & MSG_PEEK))
		mptcp_rcv_space_adjust(msk, copied);

	release_sock(sk);
	return copied;
}

static void mptcp_retransmit_timer(struct timer_list *t)
{
	struct inet_connection_sock *icsk = from_timer(icsk, t,
						       icsk_retransmit_timer);
	struct sock *sk = &icsk->icsk_inet.sk;
	struct mptcp_sock *msk = mptcp_sk(sk);

	bh_lock_sock(sk);
	if (!sock_owned_by_user(sk)) {
		/* we need a process context to retransmit */
		if (!test_and_set_bit(MPTCP_WORK_RTX, &msk->flags))
			mptcp_schedule_work(sk);
	} else {
		/* delegate our work to tcp_release_cb() */
		set_bit(MPTCP_RETRANSMIT, &msk->flags);
	}
	bh_unlock_sock(sk);
	sock_put(sk);
}

static void mptcp_timeout_timer(struct timer_list *t)
{
	struct sock *sk = from_timer(sk, t, sk_timer);

	mptcp_schedule_work(sk);
	sock_put(sk);
}

/* Find an idle subflow.  Return NULL if there is unacked data at tcp
 * level.
 *
 * A backup subflow is returned only if that is the only kind available.
 */
static struct sock *mptcp_subflow_get_retrans(struct mptcp_sock *msk)
{
	struct sock *backup = NULL, *pick = NULL;
	struct mptcp_subflow_context *subflow;
	int min_stale_count = INT_MAX;

	sock_owned_by_me((const struct sock *)msk);

	if (__mptcp_check_fallback(msk))
		return NULL;

	mptcp_for_each_subflow(msk, subflow) {
		struct sock *ssk = mptcp_subflow_tcp_sock(subflow);

		if (!__mptcp_subflow_active(subflow))
			continue;

		/* still data outstanding at TCP level? skip this */
		if (!tcp_rtx_and_write_queues_empty(ssk)) {
			mptcp_pm_subflow_chk_stale(msk, ssk);
			min_stale_count = min_t(int, min_stale_count, subflow->stale_count);
			continue;
		}

		if (subflow->backup) {
			if (!backup)
				backup = ssk;
			continue;
		}

		if (!pick)
			pick = ssk;
	}

	if (pick)
		return pick;

	/* use backup only if there are no progresses anywhere */
	return min_stale_count > 1 ? backup : NULL;
}

static void mptcp_dispose_initial_subflow(struct mptcp_sock *msk)
{
	if (msk->subflow) {
		iput(SOCK_INODE(msk->subflow));
		msk->subflow = NULL;
	}
}

bool __mptcp_retransmit_pending_data(struct sock *sk)
{
	struct mptcp_data_frag *cur, *rtx_head;
	struct mptcp_sock *msk = mptcp_sk(sk);

	if (__mptcp_check_fallback(mptcp_sk(sk)))
		return false;

	if (tcp_rtx_and_write_queues_empty(sk))
		return false;

	/* the closing socket has some data untransmitted and/or unacked:
	 * some data in the mptcp rtx queue has not really xmitted yet.
	 * keep it simple and re-inject the whole mptcp level rtx queue
	 */
	mptcp_data_lock(sk);
	__mptcp_clean_una_wakeup(sk);
	rtx_head = mptcp_rtx_head(sk);
	if (!rtx_head) {
		mptcp_data_unlock(sk);
		return false;
	}

	/* will accept ack for reijected data before re-sending them */
	if (!msk->recovery || after64(msk->snd_nxt, msk->recovery_snd_nxt))
		msk->recovery_snd_nxt = msk->snd_nxt;
	msk->recovery = true;
	mptcp_data_unlock(sk);

	msk->first_pending = rtx_head;
	msk->tx_pending_data += msk->snd_nxt - rtx_head->data_seq;
	msk->snd_nxt = rtx_head->data_seq;
	msk->snd_burst = 0;

	/* be sure to clear the "sent status" on all re-injected fragments */
	list_for_each_entry(cur, &msk->rtx_queue, list) {
		if (!cur->already_sent)
			break;
		cur->already_sent = 0;
	}

	return true;
}

/* subflow sockets can be either outgoing (connect) or incoming
 * (accept).
 *
 * Outgoing subflows use in-kernel sockets.
 * Incoming subflows do not have their own 'struct socket' allocated,
 * so we need to use tcp_close() after detaching them from the mptcp
 * parent socket.
 */
static void __mptcp_close_ssk(struct sock *sk, struct sock *ssk,
			      struct mptcp_subflow_context *subflow)
{
	struct mptcp_sock *msk = mptcp_sk(sk);
	bool need_push;

	list_del(&subflow->node);

	lock_sock_nested(ssk, SINGLE_DEPTH_NESTING);

	/* if we are invoked by the msk cleanup code, the subflow is
	 * already orphaned
	 */
	if (ssk->sk_socket)
		sock_orphan(ssk);

	need_push = __mptcp_retransmit_pending_data(sk);
	subflow->disposable = 1;

	/* if ssk hit tcp_done(), tcp_cleanup_ulp() cleared the related ops
	 * the ssk has been already destroyed, we just need to release the
	 * reference owned by msk;
	 */
	if (!inet_csk(ssk)->icsk_ulp_ops) {
		kfree_rcu(subflow, rcu);
	} else {
		/* otherwise tcp will dispose of the ssk and subflow ctx */
		__tcp_close(ssk, 0);

		/* close acquired an extra ref */
		__sock_put(ssk);
	}
	release_sock(ssk);

	sock_put(ssk);

	if (ssk == msk->last_snd)
		msk->last_snd = NULL;

	if (ssk == msk->first)
		msk->first = NULL;

	if (msk->subflow && ssk == msk->subflow->sk)
		mptcp_dispose_initial_subflow(msk);

	if (need_push)
		__mptcp_push_pending(sk, 0);
}

void mptcp_close_ssk(struct sock *sk, struct sock *ssk,
		     struct mptcp_subflow_context *subflow)
{
	if (sk->sk_state == TCP_ESTABLISHED)
		mptcp_event(MPTCP_EVENT_SUB_CLOSED, mptcp_sk(sk), ssk, GFP_KERNEL);
	__mptcp_close_ssk(sk, ssk, subflow);
}

static unsigned int mptcp_sync_mss(struct sock *sk, u32 pmtu)
{
	return 0;
}

static void __mptcp_close_subflow(struct mptcp_sock *msk)
{
	struct mptcp_subflow_context *subflow, *tmp;

	might_sleep();

	list_for_each_entry_safe(subflow, tmp, &msk->conn_list, node) {
		struct sock *ssk = mptcp_subflow_tcp_sock(subflow);

		if (inet_sk_state_load(ssk) != TCP_CLOSE)
			continue;

		/* 'subflow_data_ready' will re-sched once rx queue is empty */
		if (!skb_queue_empty_lockless(&ssk->sk_receive_queue))
			continue;

		mptcp_close_ssk((struct sock *)msk, ssk, subflow);
	}
}

static bool mptcp_check_close_timeout(const struct sock *sk)
{
	s32 delta = tcp_jiffies32 - inet_csk(sk)->icsk_mtup.probe_timestamp;
	struct mptcp_subflow_context *subflow;

	if (delta >= TCP_TIMEWAIT_LEN)
		return true;

	/* if all subflows are in closed status don't bother with additional
	 * timeout
	 */
	mptcp_for_each_subflow(mptcp_sk(sk), subflow) {
		if (inet_sk_state_load(mptcp_subflow_tcp_sock(subflow)) !=
		    TCP_CLOSE)
			return false;
	}
	return true;
}

static void mptcp_check_fastclose(struct mptcp_sock *msk)
{
	struct mptcp_subflow_context *subflow, *tmp;
	struct sock *sk = &msk->sk.icsk_inet.sk;

	if (likely(!READ_ONCE(msk->rcv_fastclose)))
		return;

	mptcp_token_destroy(msk);

	list_for_each_entry_safe(subflow, tmp, &msk->conn_list, node) {
		struct sock *tcp_sk = mptcp_subflow_tcp_sock(subflow);
		bool slow;

		slow = lock_sock_fast(tcp_sk);
		if (tcp_sk->sk_state != TCP_CLOSE) {
			tcp_send_active_reset(tcp_sk, GFP_ATOMIC);
			tcp_set_state(tcp_sk, TCP_CLOSE);
		}
		unlock_sock_fast(tcp_sk, slow);
	}

	inet_sk_state_store(sk, TCP_CLOSE);
	sk->sk_shutdown = SHUTDOWN_MASK;
	smp_mb__before_atomic(); /* SHUTDOWN must be visible first */
	set_bit(MPTCP_WORK_CLOSE_SUBFLOW, &msk->flags);

	mptcp_close_wake_up(sk);
}

static void __mptcp_retrans(struct sock *sk)
{
	struct mptcp_sock *msk = mptcp_sk(sk);
	struct mptcp_sendmsg_info info = {};
	struct mptcp_data_frag *dfrag;
	size_t copied = 0;
	struct sock *ssk;
	int ret;

	mptcp_clean_una_wakeup(sk);
	dfrag = mptcp_rtx_head(sk);
	if (!dfrag) {
		if (mptcp_data_fin_enabled(msk)) {
			struct inet_connection_sock *icsk = inet_csk(sk);

			icsk->icsk_retransmits++;
			mptcp_set_datafin_timeout(sk);
			mptcp_send_ack(msk);

			goto reset_timer;
		}

		return;
	}

	ssk = mptcp_subflow_get_retrans(msk);
	if (!ssk)
		goto reset_timer;

	lock_sock(ssk);

	/* limit retransmission to the bytes already sent on some subflows */
	info.sent = 0;
	info.limit = READ_ONCE(msk->csum_enabled) ? dfrag->data_len : dfrag->already_sent;
	while (info.sent < info.limit) {
		ret = mptcp_sendmsg_frag(sk, ssk, dfrag, &info);
		if (ret <= 0)
			break;

		MPTCP_INC_STATS(sock_net(sk), MPTCP_MIB_RETRANSSEGS);
		copied += ret;
		info.sent += ret;
	}
	if (copied) {
		dfrag->already_sent = max(dfrag->already_sent, info.sent);
		tcp_push(ssk, 0, info.mss_now, tcp_sk(ssk)->nonagle,
			 info.size_goal);
	}

	release_sock(ssk);

reset_timer:
	if (!mptcp_timer_pending(sk))
		mptcp_reset_timer(sk);
}

static void mptcp_worker(struct work_struct *work)
{
	struct mptcp_sock *msk = container_of(work, struct mptcp_sock, work);
	struct sock *sk = &msk->sk.icsk_inet.sk;
	int state;

	lock_sock(sk);
	state = sk->sk_state;
	if (unlikely(state == TCP_CLOSE))
		goto unlock;

	mptcp_check_data_fin_ack(sk);
	mptcp_flush_join_list(msk);

	mptcp_check_fastclose(msk);

	if (msk->pm.status)
		mptcp_pm_nl_work(msk);

	if (test_and_clear_bit(MPTCP_WORK_EOF, &msk->flags))
		mptcp_check_for_eof(msk);

	__mptcp_check_send_data_fin(sk);
	mptcp_check_data_fin(sk);

	/* There is no point in keeping around an orphaned sk timedout or
	 * closed, but we need the msk around to reply to incoming DATA_FIN,
	 * even if it is orphaned and in FIN_WAIT2 state
	 */
	if (sock_flag(sk, SOCK_DEAD) &&
	    (mptcp_check_close_timeout(sk) || sk->sk_state == TCP_CLOSE)) {
		inet_sk_state_store(sk, TCP_CLOSE);
		__mptcp_destroy_sock(sk);
		goto unlock;
	}

	if (test_and_clear_bit(MPTCP_WORK_CLOSE_SUBFLOW, &msk->flags))
		__mptcp_close_subflow(msk);

	if (test_and_clear_bit(MPTCP_WORK_RTX, &msk->flags))
		__mptcp_retrans(sk);

unlock:
	release_sock(sk);
	sock_put(sk);
}

static int __mptcp_init_sock(struct sock *sk)
{
	struct mptcp_sock *msk = mptcp_sk(sk);

	spin_lock_init(&msk->join_list_lock);

	INIT_LIST_HEAD(&msk->conn_list);
	INIT_LIST_HEAD(&msk->join_list);
	INIT_LIST_HEAD(&msk->rtx_queue);
	INIT_WORK(&msk->work, mptcp_worker);
	__skb_queue_head_init(&msk->receive_queue);
	msk->out_of_order_queue = RB_ROOT;
	msk->first_pending = NULL;
	msk->wmem_reserved = 0;
	WRITE_ONCE(msk->rmem_released, 0);
	msk->tx_pending_data = 0;
	msk->timer_ival = TCP_RTO_MIN;

	msk->first = NULL;
	inet_csk(sk)->icsk_sync_mss = mptcp_sync_mss;
	WRITE_ONCE(msk->csum_enabled, mptcp_is_checksum_enabled(sock_net(sk)));
	msk->recovery = false;

	mptcp_pm_data_init(msk);

	/* re-use the csk retrans timer for MPTCP-level retrans */
	timer_setup(&msk->sk.icsk_retransmit_timer, mptcp_retransmit_timer, 0);
	timer_setup(&sk->sk_timer, mptcp_timeout_timer, 0);

	return 0;
}

static int mptcp_init_sock(struct sock *sk)
{
	struct inet_connection_sock *icsk = inet_csk(sk);
	struct net *net = sock_net(sk);
	int ret;

	ret = __mptcp_init_sock(sk);
	if (ret)
		return ret;

	if (!mptcp_is_enabled(net))
		return -ENOPROTOOPT;

	if (unlikely(!net->mib.mptcp_statistics) && !mptcp_mib_alloc(net))
		return -ENOMEM;

	ret = __mptcp_socket_create(mptcp_sk(sk));
	if (ret)
		return ret;

	/* fetch the ca name; do it outside __mptcp_init_sock(), so that clone will
	 * propagate the correct value
	 */
	tcp_assign_congestion_control(sk);
	strcpy(mptcp_sk(sk)->ca_name, icsk->icsk_ca_ops->name);

	/* no need to keep a reference to the ops, the name will suffice */
	tcp_cleanup_congestion_control(sk);
	icsk->icsk_ca_ops = NULL;

	sk_sockets_allocated_inc(sk);
	sk->sk_rcvbuf = sock_net(sk)->ipv4.sysctl_tcp_rmem[1];
	sk->sk_sndbuf = sock_net(sk)->ipv4.sysctl_tcp_wmem[1];

	return 0;
}

static void __mptcp_clear_xmit(struct sock *sk)
{
	struct mptcp_sock *msk = mptcp_sk(sk);
	struct mptcp_data_frag *dtmp, *dfrag;

	WRITE_ONCE(msk->first_pending, NULL);
	list_for_each_entry_safe(dfrag, dtmp, &msk->rtx_queue, list)
		dfrag_clear(sk, dfrag);
}

static void mptcp_cancel_work(struct sock *sk)
{
	struct mptcp_sock *msk = mptcp_sk(sk);

	if (cancel_work_sync(&msk->work))
		__sock_put(sk);
}

void mptcp_subflow_shutdown(struct sock *sk, struct sock *ssk, int how)
{
	lock_sock(ssk);

	switch (ssk->sk_state) {
	case TCP_LISTEN:
		if (!(how & RCV_SHUTDOWN))
			break;
		fallthrough;
	case TCP_SYN_SENT:
		tcp_disconnect(ssk, O_NONBLOCK);
		break;
	default:
		if (__mptcp_check_fallback(mptcp_sk(sk))) {
			pr_debug("Fallback");
			ssk->sk_shutdown |= how;
			tcp_shutdown(ssk, how);
		} else {
			pr_debug("Sending DATA_FIN on subflow %p", ssk);
			tcp_send_ack(ssk);
			if (!mptcp_timer_pending(sk))
				mptcp_reset_timer(sk);
		}
		break;
	}

	release_sock(ssk);
}

static const unsigned char new_state[16] = {
	/* current state:     new state:      action:	*/
	[0 /* (Invalid) */] = TCP_CLOSE,
	[TCP_ESTABLISHED]   = TCP_FIN_WAIT1 | TCP_ACTION_FIN,
	[TCP_SYN_SENT]      = TCP_CLOSE,
	[TCP_SYN_RECV]      = TCP_FIN_WAIT1 | TCP_ACTION_FIN,
	[TCP_FIN_WAIT1]     = TCP_FIN_WAIT1,
	[TCP_FIN_WAIT2]     = TCP_FIN_WAIT2,
	[TCP_TIME_WAIT]     = TCP_CLOSE,	/* should not happen ! */
	[TCP_CLOSE]         = TCP_CLOSE,
	[TCP_CLOSE_WAIT]    = TCP_LAST_ACK  | TCP_ACTION_FIN,
	[TCP_LAST_ACK]      = TCP_LAST_ACK,
	[TCP_LISTEN]        = TCP_CLOSE,
	[TCP_CLOSING]       = TCP_CLOSING,
	[TCP_NEW_SYN_RECV]  = TCP_CLOSE,	/* should not happen ! */
};

static int mptcp_close_state(struct sock *sk)
{
	int next = (int)new_state[sk->sk_state];
	int ns = next & TCP_STATE_MASK;

	inet_sk_state_store(sk, ns);

	return next & TCP_ACTION_FIN;
}

static void __mptcp_check_send_data_fin(struct sock *sk)
{
	struct mptcp_subflow_context *subflow;
	struct mptcp_sock *msk = mptcp_sk(sk);

	pr_debug("msk=%p snd_data_fin_enable=%d pending=%d snd_nxt=%llu write_seq=%llu",
		 msk, msk->snd_data_fin_enable, !!mptcp_send_head(sk),
		 msk->snd_nxt, msk->write_seq);

	/* we still need to enqueue subflows or not really shutting down,
	 * skip this
	 */
	if (!msk->snd_data_fin_enable || msk->snd_nxt + 1 != msk->write_seq ||
	    mptcp_send_head(sk))
		return;

	WRITE_ONCE(msk->snd_nxt, msk->write_seq);

	/* fallback socket will not get data_fin/ack, can move to the next
	 * state now
	 */
	if (__mptcp_check_fallback(msk)) {
		if ((1 << sk->sk_state) & (TCPF_CLOSING | TCPF_LAST_ACK)) {
			inet_sk_state_store(sk, TCP_CLOSE);
			mptcp_close_wake_up(sk);
		} else if (sk->sk_state == TCP_FIN_WAIT1) {
			inet_sk_state_store(sk, TCP_FIN_WAIT2);
		}
	}

	mptcp_flush_join_list(msk);
	mptcp_for_each_subflow(msk, subflow) {
		struct sock *tcp_sk = mptcp_subflow_tcp_sock(subflow);

		mptcp_subflow_shutdown(sk, tcp_sk, SEND_SHUTDOWN);
	}
}

static void __mptcp_wr_shutdown(struct sock *sk)
{
	struct mptcp_sock *msk = mptcp_sk(sk);

	pr_debug("msk=%p snd_data_fin_enable=%d shutdown=%x state=%d pending=%d",
		 msk, msk->snd_data_fin_enable, sk->sk_shutdown, sk->sk_state,
		 !!mptcp_send_head(sk));

	/* will be ignored by fallback sockets */
	WRITE_ONCE(msk->write_seq, msk->write_seq + 1);
	WRITE_ONCE(msk->snd_data_fin_enable, 1);

	__mptcp_check_send_data_fin(sk);
}

static void __mptcp_destroy_sock(struct sock *sk)
{
	struct mptcp_subflow_context *subflow, *tmp;
	struct mptcp_sock *msk = mptcp_sk(sk);
	LIST_HEAD(conn_list);

	pr_debug("msk=%p", msk);

	might_sleep();

	/* be sure to always acquire the join list lock, to sync vs
	 * mptcp_finish_join().
	 */
	spin_lock_bh(&msk->join_list_lock);
	list_splice_tail_init(&msk->join_list, &msk->conn_list);
	spin_unlock_bh(&msk->join_list_lock);
	list_splice_init(&msk->conn_list, &conn_list);

	sk_stop_timer(sk, &msk->sk.icsk_retransmit_timer);
	sk_stop_timer(sk, &sk->sk_timer);
	msk->pm.status = 0;

	list_for_each_entry_safe(subflow, tmp, &conn_list, node) {
		struct sock *ssk = mptcp_subflow_tcp_sock(subflow);
		__mptcp_close_ssk(sk, ssk, subflow);
	}

	sk->sk_prot->destroy(sk);

	WARN_ON_ONCE(msk->wmem_reserved);
	WARN_ON_ONCE(msk->rmem_released);
	sk_stream_kill_queues(sk);
	xfrm_sk_free_policy(sk);

	sk_refcnt_debug_release(sk);
	mptcp_dispose_initial_subflow(msk);
	sock_put(sk);
}

static void mptcp_close(struct sock *sk, long timeout)
{
	struct mptcp_subflow_context *subflow;
	bool do_cancel_work = false;

	lock_sock(sk);
	sk->sk_shutdown = SHUTDOWN_MASK;

	if ((1 << sk->sk_state) & (TCPF_LISTEN | TCPF_CLOSE)) {
		inet_sk_state_store(sk, TCP_CLOSE);
		goto cleanup;
	}

	if (mptcp_close_state(sk))
		__mptcp_wr_shutdown(sk);

	sk_stream_wait_close(sk, timeout);

cleanup:
	/* orphan all the subflows */
	inet_csk(sk)->icsk_mtup.probe_timestamp = tcp_jiffies32;
	mptcp_for_each_subflow(mptcp_sk(sk), subflow) {
		struct sock *ssk = mptcp_subflow_tcp_sock(subflow);
		bool slow = lock_sock_fast_nested(ssk);

		sock_orphan(ssk);
		unlock_sock_fast(ssk, slow);
	}
	sock_orphan(sk);

	sock_hold(sk);
	pr_debug("msk=%p state=%d", sk, sk->sk_state);
	if (sk->sk_state == TCP_CLOSE) {
		__mptcp_destroy_sock(sk);
		do_cancel_work = true;
	} else {
		sk_reset_timer(sk, &sk->sk_timer, jiffies + TCP_TIMEWAIT_LEN);
	}
	release_sock(sk);
	if (do_cancel_work)
		mptcp_cancel_work(sk);

	if (mptcp_sk(sk)->token)
		mptcp_event(MPTCP_EVENT_CLOSED, mptcp_sk(sk), NULL, GFP_KERNEL);

	sock_put(sk);
}

static void mptcp_copy_inaddrs(struct sock *msk, const struct sock *ssk)
{
#if IS_ENABLED(CONFIG_MPTCP_IPV6)
	const struct ipv6_pinfo *ssk6 = inet6_sk(ssk);
	struct ipv6_pinfo *msk6 = inet6_sk(msk);

	msk->sk_v6_daddr = ssk->sk_v6_daddr;
	msk->sk_v6_rcv_saddr = ssk->sk_v6_rcv_saddr;

	if (msk6 && ssk6) {
		msk6->saddr = ssk6->saddr;
		msk6->flow_label = ssk6->flow_label;
	}
#endif

	inet_sk(msk)->inet_num = inet_sk(ssk)->inet_num;
	inet_sk(msk)->inet_dport = inet_sk(ssk)->inet_dport;
	inet_sk(msk)->inet_sport = inet_sk(ssk)->inet_sport;
	inet_sk(msk)->inet_daddr = inet_sk(ssk)->inet_daddr;
	inet_sk(msk)->inet_saddr = inet_sk(ssk)->inet_saddr;
	inet_sk(msk)->inet_rcv_saddr = inet_sk(ssk)->inet_rcv_saddr;
}

static int mptcp_disconnect(struct sock *sk, int flags)
{
	struct mptcp_subflow_context *subflow;
	struct mptcp_sock *msk = mptcp_sk(sk);

	mptcp_do_flush_join_list(msk);

	mptcp_for_each_subflow(msk, subflow) {
		struct sock *ssk = mptcp_subflow_tcp_sock(subflow);

		lock_sock(ssk);
		tcp_disconnect(ssk, flags);
		release_sock(ssk);
	}
	return 0;
}

#if IS_ENABLED(CONFIG_MPTCP_IPV6)
static struct ipv6_pinfo *mptcp_inet6_sk(const struct sock *sk)
{
	unsigned int offset = sizeof(struct mptcp6_sock) - sizeof(struct ipv6_pinfo);

	return (struct ipv6_pinfo *)(((u8 *)sk) + offset);
}
#endif

struct sock *mptcp_sk_clone(const struct sock *sk,
			    const struct mptcp_options_received *mp_opt,
			    struct request_sock *req)
{
	struct mptcp_subflow_request_sock *subflow_req = mptcp_subflow_rsk(req);
	struct sock *nsk = sk_clone_lock(sk, GFP_ATOMIC);
	struct mptcp_sock *msk;
	u64 ack_seq;

	if (!nsk)
		return NULL;

#if IS_ENABLED(CONFIG_MPTCP_IPV6)
	if (nsk->sk_family == AF_INET6)
		inet_sk(nsk)->pinet6 = mptcp_inet6_sk(nsk);
#endif

	__mptcp_init_sock(nsk);

	msk = mptcp_sk(nsk);
	msk->local_key = subflow_req->local_key;
	msk->token = subflow_req->token;
	msk->subflow = NULL;
	WRITE_ONCE(msk->fully_established, false);
	if (mp_opt->suboptions & OPTION_MPTCP_CSUMREQD)
		WRITE_ONCE(msk->csum_enabled, true);

	msk->write_seq = subflow_req->idsn + 1;
	msk->snd_nxt = msk->write_seq;
	msk->snd_una = msk->write_seq;
	msk->wnd_end = msk->snd_nxt + req->rsk_rcv_wnd;
	msk->setsockopt_seq = mptcp_sk(sk)->setsockopt_seq;

	if (mp_opt->suboptions & OPTIONS_MPTCP_MPC) {
		msk->can_ack = true;
		msk->remote_key = mp_opt->sndr_key;
		mptcp_crypto_key_sha(msk->remote_key, NULL, &ack_seq);
		ack_seq++;
		WRITE_ONCE(msk->ack_seq, ack_seq);
		WRITE_ONCE(msk->rcv_wnd_sent, ack_seq);
	}

	sock_reset_flag(nsk, SOCK_RCU_FREE);
	/* will be fully established after successful MPC subflow creation */
	inet_sk_state_store(nsk, TCP_SYN_RECV);

	security_inet_csk_clone(nsk, req);
	bh_unlock_sock(nsk);

	/* keep a single reference */
	__sock_put(nsk);
	return nsk;
}

void mptcp_rcv_space_init(struct mptcp_sock *msk, const struct sock *ssk)
{
	const struct tcp_sock *tp = tcp_sk(ssk);

	msk->rcvq_space.copied = 0;
	msk->rcvq_space.rtt_us = 0;

	msk->rcvq_space.time = tp->tcp_mstamp;

	/* initial rcv_space offering made to peer */
	msk->rcvq_space.space = min_t(u32, tp->rcv_wnd,
				      TCP_INIT_CWND * tp->advmss);
	if (msk->rcvq_space.space == 0)
		msk->rcvq_space.space = TCP_INIT_CWND * TCP_MSS_DEFAULT;

	WRITE_ONCE(msk->wnd_end, msk->snd_nxt + tcp_sk(ssk)->snd_wnd);
}

static struct sock *mptcp_accept(struct sock *sk, int flags, int *err,
				 bool kern)
{
	struct mptcp_sock *msk = mptcp_sk(sk);
	struct socket *listener;
	struct sock *newsk;

	listener = __mptcp_nmpc_socket(msk);
	if (WARN_ON_ONCE(!listener)) {
		*err = -EINVAL;
		return NULL;
	}

	pr_debug("msk=%p, listener=%p", msk, mptcp_subflow_ctx(listener->sk));
	newsk = inet_csk_accept(listener->sk, flags, err, kern);
	if (!newsk)
		return NULL;

	pr_debug("msk=%p, subflow is mptcp=%d", msk, sk_is_mptcp(newsk));
	if (sk_is_mptcp(newsk)) {
		struct mptcp_subflow_context *subflow;
		struct sock *new_mptcp_sock;

		subflow = mptcp_subflow_ctx(newsk);
		new_mptcp_sock = subflow->conn;

		/* is_mptcp should be false if subflow->conn is missing, see
		 * subflow_syn_recv_sock()
		 */
		if (WARN_ON_ONCE(!new_mptcp_sock)) {
			tcp_sk(newsk)->is_mptcp = 0;
			return newsk;
		}

		/* acquire the 2nd reference for the owning socket */
		sock_hold(new_mptcp_sock);
		newsk = new_mptcp_sock;
		MPTCP_INC_STATS(sock_net(sk), MPTCP_MIB_MPCAPABLEPASSIVEACK);
	} else {
		MPTCP_INC_STATS(sock_net(sk),
				MPTCP_MIB_MPCAPABLEPASSIVEFALLBACK);
	}

	return newsk;
}

void mptcp_destroy_common(struct mptcp_sock *msk)
{
	struct sock *sk = (struct sock *)msk;

	__mptcp_clear_xmit(sk);

	/* move to sk_receive_queue, sk_stream_kill_queues will purge it */
	skb_queue_splice_tail_init(&msk->receive_queue, &sk->sk_receive_queue);

	skb_rbtree_purge(&msk->out_of_order_queue);
	mptcp_token_destroy(msk);
	mptcp_pm_free_anno_list(msk);
}

static void mptcp_destroy(struct sock *sk)
{
	struct mptcp_sock *msk = mptcp_sk(sk);

	mptcp_destroy_common(msk);
	sk_sockets_allocated_dec(sk);
}

void __mptcp_data_acked(struct sock *sk)
{
	if (!sock_owned_by_user(sk))
		__mptcp_clean_una(sk);
	else
		set_bit(MPTCP_CLEAN_UNA, &mptcp_sk(sk)->flags);

	if (mptcp_pending_data_fin_ack(sk))
		mptcp_schedule_work(sk);
}

void __mptcp_check_push(struct sock *sk, struct sock *ssk)
{
	if (!mptcp_send_head(sk))
		return;

	if (!sock_owned_by_user(sk)) {
		struct sock *xmit_ssk = mptcp_subflow_get_send(mptcp_sk(sk));

		if (xmit_ssk == ssk)
			__mptcp_subflow_push_pending(sk, ssk);
		else if (xmit_ssk)
			mptcp_subflow_delegate(mptcp_subflow_ctx(xmit_ssk));
	} else {
		set_bit(MPTCP_PUSH_PENDING, &mptcp_sk(sk)->flags);
	}
}

/* processes deferred events and flush wmem */
static void mptcp_release_cb(struct sock *sk)
{
	for (;;) {
		unsigned long flags = 0;

		if (test_and_clear_bit(MPTCP_PUSH_PENDING, &mptcp_sk(sk)->flags))
			flags |= BIT(MPTCP_PUSH_PENDING);
		if (test_and_clear_bit(MPTCP_RETRANSMIT, &mptcp_sk(sk)->flags))
			flags |= BIT(MPTCP_RETRANSMIT);
		if (!flags)
			break;

		/* the following actions acquire the subflow socket lock
		 *
		 * 1) can't be invoked in atomic scope
		 * 2) must avoid ABBA deadlock with msk socket spinlock: the RX
		 *    datapath acquires the msk socket spinlock while helding
		 *    the subflow socket lock
		 */

		spin_unlock_bh(&sk->sk_lock.slock);
		if (flags & BIT(MPTCP_PUSH_PENDING))
			__mptcp_push_pending(sk, 0);
		if (flags & BIT(MPTCP_RETRANSMIT))
			__mptcp_retrans(sk);

		cond_resched();
		spin_lock_bh(&sk->sk_lock.slock);
	}

	/* be sure to set the current sk state before tacking actions
	 * depending on sk_state
	 */
	if (test_and_clear_bit(MPTCP_CONNECTED, &mptcp_sk(sk)->flags))
		__mptcp_set_connected(sk);
	if (test_and_clear_bit(MPTCP_CLEAN_UNA, &mptcp_sk(sk)->flags))
		__mptcp_clean_una_wakeup(sk);
	if (test_and_clear_bit(MPTCP_ERROR_REPORT, &mptcp_sk(sk)->flags))
		__mptcp_error_report(sk);

	/* push_pending may touch wmem_reserved, ensure we do the cleanup
	 * later
	 */
	__mptcp_update_wmem(sk);
	__mptcp_update_rmem(sk);
}

void mptcp_subflow_process_delegated(struct sock *ssk)
{
	struct mptcp_subflow_context *subflow = mptcp_subflow_ctx(ssk);
	struct sock *sk = subflow->conn;

	mptcp_data_lock(sk);
	if (!sock_owned_by_user(sk))
		__mptcp_subflow_push_pending(sk, ssk);
	else
		set_bit(MPTCP_PUSH_PENDING, &mptcp_sk(sk)->flags);
	mptcp_data_unlock(sk);
	mptcp_subflow_delegated_done(subflow);
}

static int mptcp_hash(struct sock *sk)
{
	/* should never be called,
	 * we hash the TCP subflows not the master socket
	 */
	WARN_ON_ONCE(1);
	return 0;
}

static void mptcp_unhash(struct sock *sk)
{
	/* called from sk_common_release(), but nothing to do here */
}

static int mptcp_get_port(struct sock *sk, unsigned short snum)
{
	struct mptcp_sock *msk = mptcp_sk(sk);
	struct socket *ssock;

	ssock = __mptcp_nmpc_socket(msk);
	pr_debug("msk=%p, subflow=%p", msk, ssock);
	if (WARN_ON_ONCE(!ssock))
		return -EINVAL;

	return inet_csk_get_port(ssock->sk, snum);
}

void mptcp_finish_connect(struct sock *ssk)
{
	struct mptcp_subflow_context *subflow;
	struct mptcp_sock *msk;
	struct sock *sk;
	u64 ack_seq;

	subflow = mptcp_subflow_ctx(ssk);
	sk = subflow->conn;
	msk = mptcp_sk(sk);

	pr_debug("msk=%p, token=%u", sk, subflow->token);

	mptcp_crypto_key_sha(subflow->remote_key, NULL, &ack_seq);
	ack_seq++;
	subflow->map_seq = ack_seq;
	subflow->map_subflow_seq = 1;

	/* the socket is not connected yet, no msk/subflow ops can access/race
	 * accessing the field below
	 */
	WRITE_ONCE(msk->remote_key, subflow->remote_key);
	WRITE_ONCE(msk->local_key, subflow->local_key);
	WRITE_ONCE(msk->write_seq, subflow->idsn + 1);
	WRITE_ONCE(msk->snd_nxt, msk->write_seq);
	WRITE_ONCE(msk->ack_seq, ack_seq);
	WRITE_ONCE(msk->rcv_wnd_sent, ack_seq);
	WRITE_ONCE(msk->can_ack, 1);
	WRITE_ONCE(msk->snd_una, msk->write_seq);

	mptcp_pm_new_connection(msk, ssk, 0);

	mptcp_rcv_space_init(msk, ssk);
}

void mptcp_sock_graft(struct sock *sk, struct socket *parent)
{
	write_lock_bh(&sk->sk_callback_lock);
	rcu_assign_pointer(sk->sk_wq, &parent->wq);
	sk_set_socket(sk, parent);
	sk->sk_uid = SOCK_INODE(parent)->i_uid;
	write_unlock_bh(&sk->sk_callback_lock);
}

bool mptcp_finish_join(struct sock *ssk)
{
	struct mptcp_subflow_context *subflow = mptcp_subflow_ctx(ssk);
	struct mptcp_sock *msk = mptcp_sk(subflow->conn);
	struct sock *parent = (void *)msk;
	struct socket *parent_sock;
	bool ret;

	pr_debug("msk=%p, subflow=%p", msk, subflow);

	/* mptcp socket already closing? */
	if (!mptcp_is_fully_established(parent)) {
		subflow->reset_reason = MPTCP_RST_EMPTCP;
		return false;
	}

	if (!msk->pm.server_side)
		goto out;

	if (!mptcp_pm_allow_new_subflow(msk)) {
		subflow->reset_reason = MPTCP_RST_EPROHIBIT;
		return false;
	}

	/* active connections are already on conn_list, and we can't acquire
	 * msk lock here.
	 * use the join list lock as synchronization point and double-check
	 * msk status to avoid racing with __mptcp_destroy_sock()
	 */
	spin_lock_bh(&msk->join_list_lock);
	ret = inet_sk_state_load(parent) == TCP_ESTABLISHED;
	if (ret && !WARN_ON_ONCE(!list_empty(&subflow->node))) {
		list_add_tail(&subflow->node, &msk->join_list);
		sock_hold(ssk);
	}
	spin_unlock_bh(&msk->join_list_lock);
	if (!ret) {
		subflow->reset_reason = MPTCP_RST_EPROHIBIT;
		return false;
	}

	/* attach to msk socket only after we are sure he will deal with us
	 * at close time
	 */
	parent_sock = READ_ONCE(parent->sk_socket);
	if (parent_sock && !ssk->sk_socket)
		mptcp_sock_graft(ssk, parent_sock);
	subflow->map_seq = READ_ONCE(msk->ack_seq);
out:
	mptcp_event(MPTCP_EVENT_SUB_ESTABLISHED, msk, ssk, GFP_ATOMIC);
	return true;
}

static void mptcp_shutdown(struct sock *sk, int how)
{
	pr_debug("sk=%p, how=%d", sk, how);

	if ((how & SEND_SHUTDOWN) && mptcp_close_state(sk))
		__mptcp_wr_shutdown(sk);
}

static struct proto mptcp_prot = {
	.name		= "MPTCP",
	.owner		= THIS_MODULE,
	.init		= mptcp_init_sock,
	.disconnect	= mptcp_disconnect,
	.close		= mptcp_close,
	.accept		= mptcp_accept,
	.setsockopt	= mptcp_setsockopt,
	.getsockopt	= mptcp_getsockopt,
	.shutdown	= mptcp_shutdown,
	.destroy	= mptcp_destroy,
	.sendmsg	= mptcp_sendmsg,
	.recvmsg	= mptcp_recvmsg,
	.release_cb	= mptcp_release_cb,
	.hash		= mptcp_hash,
	.unhash		= mptcp_unhash,
	.get_port	= mptcp_get_port,
	.sockets_allocated	= &mptcp_sockets_allocated,
	.memory_allocated	= &tcp_memory_allocated,
	.memory_pressure	= &tcp_memory_pressure,
	.sysctl_wmem_offset	= offsetof(struct net, ipv4.sysctl_tcp_wmem),
	.sysctl_rmem_offset	= offsetof(struct net, ipv4.sysctl_tcp_rmem),
	.sysctl_mem	= sysctl_tcp_mem,
	.obj_size	= sizeof(struct mptcp_sock),
	.slab_flags	= SLAB_TYPESAFE_BY_RCU,
	.no_autobind	= true,
};

static int mptcp_bind(struct socket *sock, struct sockaddr *uaddr, int addr_len)
{
	struct mptcp_sock *msk = mptcp_sk(sock->sk);
	struct socket *ssock;
	int err;

	lock_sock(sock->sk);
	ssock = __mptcp_nmpc_socket(msk);
	if (!ssock) {
		err = -EINVAL;
		goto unlock;
	}

	err = ssock->ops->bind(ssock, uaddr, addr_len);
	if (!err)
		mptcp_copy_inaddrs(sock->sk, ssock->sk);

unlock:
	release_sock(sock->sk);
	return err;
}

static void mptcp_subflow_early_fallback(struct mptcp_sock *msk,
					 struct mptcp_subflow_context *subflow)
{
	subflow->request_mptcp = 0;
	__mptcp_do_fallback(msk);
}

static int mptcp_stream_connect(struct socket *sock, struct sockaddr *uaddr,
				int addr_len, int flags)
{
	struct mptcp_sock *msk = mptcp_sk(sock->sk);
	struct mptcp_subflow_context *subflow;
	struct socket *ssock;
	int err;

	lock_sock(sock->sk);
	if (sock->state != SS_UNCONNECTED && msk->subflow) {
		/* pending connection or invalid state, let existing subflow
		 * cope with that
		 */
		ssock = msk->subflow;
		goto do_connect;
	}

	ssock = __mptcp_nmpc_socket(msk);
	if (!ssock) {
		err = -EINVAL;
		goto unlock;
	}

	mptcp_token_destroy(msk);
	inet_sk_state_store(sock->sk, TCP_SYN_SENT);
	subflow = mptcp_subflow_ctx(ssock->sk);
#ifdef CONFIG_TCP_MD5SIG
	/* no MPTCP if MD5SIG is enabled on this socket or we may run out of
	 * TCP option space.
	 */
	if (rcu_access_pointer(tcp_sk(ssock->sk)->md5sig_info))
		mptcp_subflow_early_fallback(msk, subflow);
#endif
	if (subflow->request_mptcp && mptcp_token_new_connect(ssock->sk)) {
		MPTCP_INC_STATS(sock_net(ssock->sk), MPTCP_MIB_TOKENFALLBACKINIT);
		mptcp_subflow_early_fallback(msk, subflow);
	}
	if (likely(!__mptcp_check_fallback(msk)))
		MPTCP_INC_STATS(sock_net(sock->sk), MPTCP_MIB_MPCAPABLEACTIVE);

do_connect:
	err = ssock->ops->connect(ssock, uaddr, addr_len, flags);
	sock->state = ssock->state;

	/* on successful connect, the msk state will be moved to established by
	 * subflow_finish_connect()
	 */
	if (!err || err == -EINPROGRESS)
		mptcp_copy_inaddrs(sock->sk, ssock->sk);
	else
		inet_sk_state_store(sock->sk, inet_sk_state_load(ssock->sk));

unlock:
	release_sock(sock->sk);
	return err;
}

static int mptcp_listen(struct socket *sock, int backlog)
{
	struct mptcp_sock *msk = mptcp_sk(sock->sk);
	struct socket *ssock;
	int err;

	pr_debug("msk=%p", msk);

	lock_sock(sock->sk);
	ssock = __mptcp_nmpc_socket(msk);
	if (!ssock) {
		err = -EINVAL;
		goto unlock;
	}

	mptcp_token_destroy(msk);
	inet_sk_state_store(sock->sk, TCP_LISTEN);
	sock_set_flag(sock->sk, SOCK_RCU_FREE);

	err = ssock->ops->listen(ssock, backlog);
	inet_sk_state_store(sock->sk, inet_sk_state_load(ssock->sk));
	if (!err)
		mptcp_copy_inaddrs(sock->sk, ssock->sk);

unlock:
	release_sock(sock->sk);
	return err;
}

static int mptcp_stream_accept(struct socket *sock, struct socket *newsock,
			       int flags, bool kern)
{
	struct mptcp_sock *msk = mptcp_sk(sock->sk);
	struct socket *ssock;
	int err;

	pr_debug("msk=%p", msk);

	lock_sock(sock->sk);
	if (sock->sk->sk_state != TCP_LISTEN)
		goto unlock_fail;

	ssock = __mptcp_nmpc_socket(msk);
	if (!ssock)
		goto unlock_fail;

	clear_bit(MPTCP_DATA_READY, &msk->flags);
	sock_hold(ssock->sk);
	release_sock(sock->sk);

	err = ssock->ops->accept(sock, newsock, flags, kern);
	if (err == 0 && !mptcp_is_tcpsk(newsock->sk)) {
		struct mptcp_sock *msk = mptcp_sk(newsock->sk);
		struct mptcp_subflow_context *subflow;
		struct sock *newsk = newsock->sk;

		lock_sock(newsk);

		/* PM/worker can now acquire the first subflow socket
		 * lock without racing with listener queue cleanup,
		 * we can notify it, if needed.
		 *
		 * Even if remote has reset the initial subflow by now
		 * the refcnt is still at least one.
		 */
		subflow = mptcp_subflow_ctx(msk->first);
		list_add(&subflow->node, &msk->conn_list);
		sock_hold(msk->first);
		if (mptcp_is_fully_established(newsk))
			mptcp_pm_fully_established(msk, msk->first, GFP_KERNEL);

		mptcp_copy_inaddrs(newsk, msk->first);
		mptcp_rcv_space_init(msk, msk->first);
		mptcp_propagate_sndbuf(newsk, msk->first);

		/* set ssk->sk_socket of accept()ed flows to mptcp socket.
		 * This is needed so NOSPACE flag can be set from tcp stack.
		 */
		mptcp_flush_join_list(msk);
		mptcp_for_each_subflow(msk, subflow) {
			struct sock *ssk = mptcp_subflow_tcp_sock(subflow);

			if (!ssk->sk_socket)
				mptcp_sock_graft(ssk, newsock);
		}
		release_sock(newsk);
	}

	if (inet_csk_listen_poll(ssock->sk))
		set_bit(MPTCP_DATA_READY, &msk->flags);
	sock_put(ssock->sk);
	return err;

unlock_fail:
	release_sock(sock->sk);
	return -EINVAL;
}

static __poll_t mptcp_check_readable(struct mptcp_sock *msk)
{
	/* Concurrent splices from sk_receive_queue into receive_queue will
	 * always show at least one non-empty queue when checked in this order.
	 */
	if (skb_queue_empty_lockless(&((struct sock *)msk)->sk_receive_queue) &&
	    skb_queue_empty_lockless(&msk->receive_queue))
		return 0;

	return EPOLLIN | EPOLLRDNORM;
}

static __poll_t mptcp_check_writeable(struct mptcp_sock *msk)
{
	struct sock *sk = (struct sock *)msk;

	if (unlikely(sk->sk_shutdown & SEND_SHUTDOWN))
		return EPOLLOUT | EPOLLWRNORM;

	if (sk_stream_is_writeable(sk))
		return EPOLLOUT | EPOLLWRNORM;

	mptcp_set_nospace(sk);
	smp_mb__after_atomic(); /* msk->flags is changed by write_space cb */
	if (sk_stream_is_writeable(sk))
		return EPOLLOUT | EPOLLWRNORM;

	return 0;
}

static __poll_t mptcp_poll(struct file *file, struct socket *sock,
			   struct poll_table_struct *wait)
{
	struct sock *sk = sock->sk;
	struct mptcp_sock *msk;
	__poll_t mask = 0;
	int state;

	msk = mptcp_sk(sk);
	sock_poll_wait(file, sock, wait);

	state = inet_sk_state_load(sk);
	pr_debug("msk=%p state=%d flags=%lx", msk, state, msk->flags);
	if (state == TCP_LISTEN)
		return test_bit(MPTCP_DATA_READY, &msk->flags) ? EPOLLIN | EPOLLRDNORM : 0;

	if (state != TCP_SYN_SENT && state != TCP_SYN_RECV) {
		mask |= mptcp_check_readable(msk);
		mask |= mptcp_check_writeable(msk);
	}
	if (sk->sk_shutdown == SHUTDOWN_MASK || state == TCP_CLOSE)
		mask |= EPOLLHUP;
	if (sk->sk_shutdown & RCV_SHUTDOWN)
		mask |= EPOLLIN | EPOLLRDNORM | EPOLLRDHUP;

	/* This barrier is coupled with smp_wmb() in tcp_reset() */
	smp_rmb();
	if (sk->sk_err)
		mask |= EPOLLERR;

	return mask;
}

static const struct proto_ops mptcp_stream_ops = {
	.family		   = PF_INET,
	.owner		   = THIS_MODULE,
	.release	   = inet_release,
	.bind		   = mptcp_bind,
	.connect	   = mptcp_stream_connect,
	.socketpair	   = sock_no_socketpair,
	.accept		   = mptcp_stream_accept,
	.getname	   = inet_getname,
	.poll		   = mptcp_poll,
	.ioctl		   = inet_ioctl,
	.gettstamp	   = sock_gettstamp,
	.listen		   = mptcp_listen,
	.shutdown	   = inet_shutdown,
	.setsockopt	   = sock_common_setsockopt,
	.getsockopt	   = sock_common_getsockopt,
	.sendmsg	   = inet_sendmsg,
	.recvmsg	   = inet_recvmsg,
	.mmap		   = sock_no_mmap,
	.sendpage	   = inet_sendpage,
};

static struct inet_protosw mptcp_protosw = {
	.type		= SOCK_STREAM,
	.protocol	= IPPROTO_MPTCP,
	.prot		= &mptcp_prot,
	.ops		= &mptcp_stream_ops,
	.flags		= INET_PROTOSW_ICSK,
};

static int mptcp_napi_poll(struct napi_struct *napi, int budget)
{
	struct mptcp_delegated_action *delegated;
	struct mptcp_subflow_context *subflow;
	int work_done = 0;

	delegated = container_of(napi, struct mptcp_delegated_action, napi);
	while ((subflow = mptcp_subflow_delegated_next(delegated)) != NULL) {
		struct sock *ssk = mptcp_subflow_tcp_sock(subflow);

		bh_lock_sock_nested(ssk);
		if (!sock_owned_by_user(ssk) &&
		    mptcp_subflow_has_delegated_action(subflow))
			mptcp_subflow_process_delegated(ssk);
		/* ... elsewhere tcp_release_cb_override already processed
		 * the action or will do at next release_sock().
		 * In both case must dequeue the subflow here - on the same
		 * CPU that scheduled it.
		 */
		bh_unlock_sock(ssk);
		sock_put(ssk);

		if (++work_done == budget)
			return budget;
	}

	/* always provide a 0 'work_done' argument, so that napi_complete_done
	 * will not try accessing the NULL napi->dev ptr
	 */
	napi_complete_done(napi, 0);
	return work_done;
}

void __init mptcp_proto_init(void)
{
	struct mptcp_delegated_action *delegated;
	int cpu;

	mptcp_prot.h.hashinfo = tcp_prot.h.hashinfo;

	if (percpu_counter_init(&mptcp_sockets_allocated, 0, GFP_KERNEL))
		panic("Failed to allocate MPTCP pcpu counter\n");

	init_dummy_netdev(&mptcp_napi_dev);
	for_each_possible_cpu(cpu) {
		delegated = per_cpu_ptr(&mptcp_delegated_actions, cpu);
		INIT_LIST_HEAD(&delegated->head);
		netif_tx_napi_add(&mptcp_napi_dev, &delegated->napi, mptcp_napi_poll,
				  NAPI_POLL_WEIGHT);
		napi_enable(&delegated->napi);
	}

	mptcp_subflow_init();
	mptcp_pm_init();
	mptcp_token_init();

	if (proto_register(&mptcp_prot, 1) != 0)
		panic("Failed to register MPTCP proto.\n");

	inet_register_protosw(&mptcp_protosw);

	BUILD_BUG_ON(sizeof(struct mptcp_skb_cb) > sizeof_field(struct sk_buff, cb));
}

#if IS_ENABLED(CONFIG_MPTCP_IPV6)
static const struct proto_ops mptcp_v6_stream_ops = {
	.family		   = PF_INET6,
	.owner		   = THIS_MODULE,
	.release	   = inet6_release,
	.bind		   = mptcp_bind,
	.connect	   = mptcp_stream_connect,
	.socketpair	   = sock_no_socketpair,
	.accept		   = mptcp_stream_accept,
	.getname	   = inet6_getname,
	.poll		   = mptcp_poll,
	.ioctl		   = inet6_ioctl,
	.gettstamp	   = sock_gettstamp,
	.listen		   = mptcp_listen,
	.shutdown	   = inet_shutdown,
	.setsockopt	   = sock_common_setsockopt,
	.getsockopt	   = sock_common_getsockopt,
	.sendmsg	   = inet6_sendmsg,
	.recvmsg	   = inet6_recvmsg,
	.mmap		   = sock_no_mmap,
	.sendpage	   = inet_sendpage,
#ifdef CONFIG_COMPAT
	.compat_ioctl	   = inet6_compat_ioctl,
#endif
};

static struct proto mptcp_v6_prot;

static void mptcp_v6_destroy(struct sock *sk)
{
	mptcp_destroy(sk);
	inet6_destroy_sock(sk);
}

static struct inet_protosw mptcp_v6_protosw = {
	.type		= SOCK_STREAM,
	.protocol	= IPPROTO_MPTCP,
	.prot		= &mptcp_v6_prot,
	.ops		= &mptcp_v6_stream_ops,
	.flags		= INET_PROTOSW_ICSK,
};

int __init mptcp_proto_v6_init(void)
{
	int err;

	mptcp_v6_prot = mptcp_prot;
	strcpy(mptcp_v6_prot.name, "MPTCPv6");
	mptcp_v6_prot.slab = NULL;
	mptcp_v6_prot.destroy = mptcp_v6_destroy;
	mptcp_v6_prot.obj_size = sizeof(struct mptcp6_sock);

	err = proto_register(&mptcp_v6_prot, 1);
	if (err)
		return err;

	err = inet6_register_protosw(&mptcp_v6_protosw);
	if (err)
		proto_unregister(&mptcp_v6_prot);

	return err;
}
#endif<|MERGE_RESOLUTION|>--- conflicted
+++ resolved
@@ -1313,11 +1313,7 @@
 			goto alloc_skb;
 		}
 
-<<<<<<< HEAD
-		must_collapse = (info->size_goal - skb->len > 0) &&
-=======
 		must_collapse = (info->size_goal > skb->len) &&
->>>>>>> 318a54c0
 				(skb_shinfo(skb)->nr_frags < sysctl_max_skb_frags);
 		if (must_collapse) {
 			size_bias = skb->len;
@@ -1326,11 +1322,7 @@
 	}
 
 alloc_skb:
-<<<<<<< HEAD
-	if (!must_collapse && !ssk->sk_tx_skb_cache &&
-=======
 	if (!must_collapse &&
->>>>>>> 318a54c0
 	    !mptcp_alloc_tx_skb(sk, ssk, info->data_lock_held))
 		return 0;
 
