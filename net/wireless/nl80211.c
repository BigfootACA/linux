--- conflicted
+++ resolved
@@ -152,10 +152,7 @@
 	[NL80211_ATTR_PS_STATE] = { .type = NLA_U32 },
 	[NL80211_ATTR_CQM] = { .type = NLA_NESTED, },
 	[NL80211_ATTR_LOCAL_STATE_CHANGE] = { .type = NLA_FLAG },
-<<<<<<< HEAD
-=======
 	[NL80211_ATTR_AP_ISOLATE] = { .type = NLA_U8 },
->>>>>>> adfba3c7
 };
 
 /* policy for the attributes */
